<<<<<<< HEAD
import { createAppHeader } from './shared/navigation.js';
import { API } from './shared/api.js';
import { loadTemplate } from './shared/template-loader.js';

const template = await loadTemplate("/templates/settings-main.html");
=======
import { createAppHeader } from "./shared/navigation.js";
import { API } from "./shared/api.js";
>>>>>>> e22c42f9

const { createApp } = Vue;

const app = createApp({
  data() {
    return {
      servers: [],
      databaseURLs: [],
      // Modal visibility
      showServerModal: false,
      showDatabaseModal: false,
      // Form data
      serverForm: {
        id: null,
        name: "",
        url: "",
        bearerToken: "",
        devId: "",
        defaultDatabaseId: null,
      },
      databaseForm: {
        id: null,
        name: "",
        connectionString: "",
        databaseType: "postgresql",
      },
      // Editing state
      editingServer: null,
      editingDatabase: null,
    };
  },

  computed: {
    serverModalTitle() {
      return this.editingServer ? "Edit Server" : "New Server";
    },
    databaseModalTitle() {
      return this.editingDatabase ? "Edit Database URL" : "New Database URL";
    },
  },

  async mounted() {
    await this.loadServers();
    await this.loadDatabaseURLs();
  },

  methods: {
    async loadServers() {
      try {
        this.servers = await API.get("/api/servers");
      } catch (error) {
        console.error("Error loading servers:", error);
      }
    },

    async loadDatabaseURLs() {
      try {
        this.databaseURLs = await API.get("/api/database-urls");
      } catch (error) {
        console.error("Error loading database URLs:", error);
      }
    },

    openNewServerModal() {
      this.editingServer = null;
      this.serverForm = {
        id: null,
        name: "",
        url: "",
        bearerToken: "",
        devId: "",
        defaultDatabaseId: null,
      };
      this.showServerModal = true;
    },

    openEditServerModal(server) {
      this.editingServer = server;
      this.serverForm = {
        id: server.id,
        name: server.name,
        url: server.url,
        bearerToken: server.bearerToken || "",
        devId: server.devId || "",
        defaultDatabaseId: server.defaultDatabaseId || null,
      };
      this.showServerModal = true;
    },

    closeServerModal() {
      this.showServerModal = false;
      this.editingServer = null;
    },

    async saveServer() {
      try {
        const payload = {
          name: this.serverForm.name,
          url: this.serverForm.url,
          bearerToken: this.serverForm.bearerToken,
          devId: this.serverForm.devId,
          defaultDatabaseId: this.serverForm.defaultDatabaseId || null,
        };

        let response;
        if (this.editingServer) {
          // Update existing server
          response = await fetch(`/api/servers/${this.serverForm.id}`, {
            method: "PUT",
            headers: { "Content-Type": "application/json" },
            body: JSON.stringify(payload),
          });
        } else {
          // Create new server
          response = await fetch("/api/servers", {
            method: "POST",
            headers: { "Content-Type": "application/json" },
            body: JSON.stringify(payload),
          });
        }

        if (response.ok) {
          await this.loadServers();
          this.closeServerModal();
        } else {
          const errorText = await response.text();
          alert(`Failed to save server: ${errorText}`);
        }
      } catch (error) {
        console.error("Error saving server:", error);
        alert("Error saving server");
      }
    },

    async deleteServer(id) {
      if (!confirm("Are you sure you want to delete this server?")) {
        return;
      }

      try {
        await API.delete(`/api/servers/${id}`);
        await this.loadServers();
      } catch (error) {
        console.error("Error deleting server:", error);
        alert("Error deleting server");
      }
    },

    openNewDatabaseModal() {
      this.editingDatabase = null;
      this.databaseForm = {
        id: null,
        name: "",
        connectionString: "",
        databaseType: "postgresql",
      };
      this.showDatabaseModal = true;
    },

    openEditDatabaseModal(database) {
      this.editingDatabase = database;
      this.databaseForm = {
        id: database.id,
        name: database.name,
        connectionString: database.connectionString,
        databaseType: database.databaseType || "postgresql",
      };
      this.showDatabaseModal = true;
    },

    closeDatabaseModal() {
      this.showDatabaseModal = false;
      this.editingDatabase = null;
    },

    async saveDatabase() {
      try {
        const payload = {
          name: this.databaseForm.name,
          connectionString: this.databaseForm.connectionString,
          databaseType: this.databaseForm.databaseType,
        };

        let response;
        if (this.editingDatabase) {
          // Update existing database URL
          response = await fetch(`/api/database-urls/${this.databaseForm.id}`, {
            method: "PUT",
            headers: { "Content-Type": "application/json" },
            body: JSON.stringify(payload),
          });
        } else {
          // Create new database URL
          response = await fetch("/api/database-urls", {
            method: "POST",
            headers: { "Content-Type": "application/json" },
            body: JSON.stringify(payload),
          });
        }

        if (response.ok) {
          await this.loadDatabaseURLs();
          this.closeDatabaseModal();
        } else {
          const errorText = await response.text();
          alert(`Failed to save database URL: ${errorText}`);
        }
      } catch (error) {
        console.error("Error saving database URL:", error);
        alert("Error saving database URL");
      }
    },

    async deleteDatabase(id) {
      if (!confirm("Are you sure you want to delete this database URL?")) {
        return;
      }

      try {
        await API.delete(`/api/database-urls/${id}`);
        await this.loadDatabaseURLs();
      } catch (error) {
        console.error("Error deleting database URL:", error);
        alert("Error deleting database URL");
      }
    },

    getDatabaseName(id) {
      const db = this.databaseURLs.find((d) => d.id === id);
      return db ? db.name : "None";
    },
  },

  template,
});

app.component("app-header", createAppHeader("settings"));

app.mount("#app");<|MERGE_RESOLUTION|>--- conflicted
+++ resolved
@@ -1,13 +1,8 @@
-<<<<<<< HEAD
-import { createAppHeader } from './shared/navigation.js';
-import { API } from './shared/api.js';
-import { loadTemplate } from './shared/template-loader.js';
-
-const template = await loadTemplate("/templates/settings-main.html");
-=======
 import { createAppHeader } from "./shared/navigation.js";
 import { API } from "./shared/api.js";
->>>>>>> e22c42f9
+import { loadTemplate } from './shared/template-loader.js';
+
+const template = await loadTemplate("/templates/settings-main.html");
 
 const { createApp } = Vue;
 
