--- conflicted
+++ resolved
@@ -139,8 +139,4 @@
     },
   },
 });
-<<<<<<< HEAD
 </script>
-=======
-</script>
->>>>>>> 1e1f8fa1
