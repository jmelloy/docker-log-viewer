--- conflicted
+++ resolved
@@ -974,7 +974,6 @@
 </template>
 
 <script lang="ts">
-<<<<<<< HEAD
 import { defineComponent } from "vue";
 import { useRoute } from "vue-router";
 import { API } from "@/utils/api";
@@ -987,22 +986,6 @@
 } from "@/utils/ui-utils";
 import type { Server, ExecutionDetail, ExplainResponse, ExplainData, ExecuteResponse, SQLQuery } from "@/types";
 import { Plan } from "pev2";
-import "pev2/dist/pev2.css";
-=======
-import { defineComponent } from 'vue'
-import { useRoute } from 'vue-router'
-import { API } from '@/utils/api'
-import { formatSQL as formatSQLUtil, convertAnsiToHtml as convertAnsiToHtmlUtil } from '@/utils/ui-utils'
-import type { 
-  Server,
-  ExecutionDetail,
-  ExplainResponse,
-  ExplainData,
-  ExecuteResponse,
-  SQLQuery
-} from '@/types'
-import { Plan } from "pev2"
->>>>>>> 0373b739
 
 export default defineComponent({
   components: {
