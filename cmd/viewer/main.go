package main

import (
	"context"
	"encoding/json"
	"fmt"
	"log/slog"
	"net/http"
	"os"
	"os/signal"
	"path/filepath"
	"slices"
	"strings"
	"sync"
	"syscall"
	"time"

	"docker-log-parser/pkg/controller"
	"docker-log-parser/pkg/logs"
	"docker-log-parser/pkg/logstore"
	"docker-log-parser/pkg/sqlexplain"
	"docker-log-parser/pkg/store"

	"github.com/gorilla/mux"
	"github.com/gorilla/schema"
	"github.com/gorilla/websocket"
	"github.com/lmittmann/tint"
)

type ClientFilter struct {
	SelectedContainers []string           `json:"selectedContainers"`
	SelectedLevels     []string           `json:"selectedLevels"`
	SearchQuery        string             `json:"searchQuery"`
	TraceFilters       []TraceFilterValue `json:"traceFilters"`
}

type TraceFilterValue struct {
	Type  string `json:"type"`
	Value string `json:"value"`
}

type Client struct {
	conn   *websocket.Conn
	filter ClientFilter
	mu     sync.RWMutex
}

type WebApp struct {
	docker              *logs.DockerClient
	logStore            *logstore.LogStore // Indexed log storage
	containers          []logs.Container
	containerIDNames    map[string]string // Maps container ID to name
	containerMutex      sync.RWMutex
	clients             map[*Client]bool
	clientsMutex        sync.RWMutex
	logChan             chan logs.LogMessage
	batchChan           chan struct{}
	logBatch            []logs.LogMessage
	batchMutex          sync.Mutex
	ctx                 context.Context
	cancel              context.CancelFunc
	upgrader            websocket.Upgrader
	store               *store.Store
	lastTimestamps      map[string]time.Time // Last timestamp seen per container
	lastTimestampsMutex sync.RWMutex
	shutdownOnce        sync.Once       // Ensure shutdown happens only once
	activeStreams       map[string]bool // Tracks which containers have active log streams
	activeStreamsMutex  sync.RWMutex
	decoder             *schema.Decoder // For parsing query/form parameters
}

type WSMessage struct {
	Type string          `json:"type"`
	Data json.RawMessage `json:"data,omitempty"`
}

type ContainersUpdateMessage struct {
	Containers      []logs.Container         `json:"containers"`
	PortToServerMap map[int]string           `json:"portToServerMap"`
	LogCounts       map[string]int           `json:"logCounts"`  // container name -> log count
	Retentions      map[string]RetentionInfo `json:"retentions"` // container name -> retention settings
}

type RetentionInfo struct {
	Type  string `json:"type"`  // "count" or "time"
	Value int    `json:"value"` // number of logs or seconds
}

type LogWSMessage struct {
	ContainerID string         `json:"containerId"`
	Timestamp   time.Time      `json:"timestamp"`
	Entry       *logs.LogEntry `json:"entry"`
}

// Helper functions to convert between logs.LogMessage and logstore.LogMessage

// serializeLogEntry converts a logs.LogEntry into fields for logstore
func serializeLogEntry(entry *logs.LogEntry) (message string, fields map[string]string) {
	if entry == nil {
		return "", make(map[string]string)
	}

	fields = make(map[string]string)
	message = entry.Message

	// Store the raw log line as a field
	if entry.Raw != "" {
		fields["_raw"] = entry.Raw
	}
	if entry.Timestamp != "" {
		fields["_timestamp"] = entry.Timestamp
	}
	if entry.Level != "" {
		fields["_level"] = entry.Level
	}
	if entry.File != "" {
		fields["_file"] = entry.File
	}

	// Copy all parsed fields
	for k, v := range entry.Fields {
		fields[k] = v
	}

	// Store JSON flag
	if entry.IsJSON {
		fields["_is_json"] = "true"
	}

	return message, fields
}

// deserializeLogEntry reconstructs a logs.LogEntry from logstore.LogMessage
func deserializeLogEntry(msg *logstore.LogMessage) *logs.LogEntry {
	if msg == nil {
		return nil
	}

	entry := &logs.LogEntry{
		Message: msg.Message,
		Fields:  make(map[string]string),
	}

	// Extract special fields
	if raw, ok := msg.Fields["_raw"]; ok {
		entry.Raw = raw
	}
	if timestamp, ok := msg.Fields["_timestamp"]; ok {
		entry.Timestamp = timestamp
	}
	if level, ok := msg.Fields["_level"]; ok {
		entry.Level = level
	}
	if file, ok := msg.Fields["_file"]; ok {
		entry.File = file
	}
	if isJSON, ok := msg.Fields["_is_json"]; ok {
		entry.IsJSON = isJSON == "true"
	}

	// Copy non-special fields
	for k, v := range msg.Fields {
		if !strings.HasPrefix(k, "_") {
			entry.Fields[k] = v
		}
	}

	return entry
}

func NewWebApp() (*WebApp, error) {
	logLevel := slog.LevelInfo
	if os.Getenv("DEBUG") != "" {
		logLevel = slog.LevelDebug
	}
	logger := slog.New(tint.NewHandler(os.Stderr, &tint.Options{
		Level: logLevel,
	}))
	slog.SetDefault(logger)

	docker, err := logs.NewDockerClient()
	if err != nil {
		return nil, err
	}

	ctx, cancel := context.WithCancel(context.Background())

	// Open store
	db, err := store.NewStore("graphql-requests.db")
	if err != nil {
		slog.Warn("failed to open database", "error", err)
		db = nil
	}

	// Initialize schema decoder for parsing query and form parameters
	decoder := schema.NewDecoder()
	decoder.IgnoreUnknownKeys(true) // Ignore unknown keys for flexibility

	app := &WebApp{
		docker:           docker,
		logStore:         logstore.NewLogStore(10000, 2*time.Hour),
		containerIDNames: make(map[string]string),
		clients:          make(map[*Client]bool),
		logChan:          make(chan logs.LogMessage, 1000),
		batchChan:        make(chan struct{}),
		logBatch:         make([]logs.LogMessage, 0, 100),
		ctx:              ctx,
		cancel:           cancel,
		upgrader: websocket.Upgrader{
			CheckOrigin: func(r *http.Request) bool {
				return true
			},
		},
		store:          db,
		lastTimestamps: make(map[string]time.Time),
		activeStreams:  make(map[string]bool),
		decoder:        decoder,
	}

	return app, nil
}

func (wa *WebApp) loadContainerRetentions() error {
	retentionList, err := wa.store.ListContainerRetentions()
	if err != nil {
		return err
	}
	for _, retention := range retentionList {
		for _, container := range wa.containers {
			if container.Name == retention.ContainerName {
				containerID := container.ID
				slog.Info("setting container retention", "containerID", containerID, "retention", retention)
				wa.logStore.SetContainerRetention(containerID, logstore.ContainerRetentionPolicy{
					Type:  retention.RetentionType,
					Value: retention.RetentionValue,
				})
			}
		}
	}
	return nil
}

// ============================================================================
// HTTP Handlers - Container & Log Management
// ============================================================================
// ============================================================================
// HTTP Handlers - SQL Analysis & Trace Management
// ============================================================================
// ============================================================================
// HTTP Handlers - Request & Execution Management
// ============================================================================
// ============================================================================
// HTTP Handlers - Server & Database Configuration
// ============================================================================
// ============================================================================
// HTTP Handlers - Container Retention Settings
// ============================================================================
func (wa *WebApp) sendInitialLogs(client *Client) {
	client.mu.RLock()
	filter := client.filter
	client.mu.RUnlock()

	// Convert client filter to LogStore FilterOptions
	filterOpts := wa.clientFilterToLogStoreFilter(filter)

	// Use LogStore's Filter method to get filtered logs directly
	recentStoreLogs := wa.logStore.Filter(filterOpts, 10000)

	// Convert to WebSocket format
	filteredLogs := make([]LogWSMessage, 0, len(recentStoreLogs))
	slices.Reverse(recentStoreLogs)

	for _, storeMsg := range recentStoreLogs {
		filteredLogs = append(filteredLogs, LogWSMessage{
			ContainerID: storeMsg.ContainerID,
			Timestamp:   storeMsg.Timestamp,
			Entry:       deserializeLogEntry(storeMsg),
		})
	}

	slog.Info("filteredLogs", "count", len(filteredLogs))
	// Send clear message to replace all logs
	wsMsg := WSMessage{
		Type: "logs_initial",
	}
	data, _ := json.Marshal(filteredLogs)
	wsMsg.Data = data

	client.conn.WriteJSON(wsMsg)
}

// clientFilterToLogStoreFilter converts a ClientFilter to logstore.FilterOptions
func (wa *WebApp) clientFilterToLogStoreFilter(filter ClientFilter) logstore.FilterOptions {
	opts := logstore.FilterOptions{}

	// Convert container names to container IDs
	if len(filter.SelectedContainers) > 0 {
		wa.containerMutex.RLock()
		containerIDs := make([]string, 0, len(filter.SelectedContainers))
		for containerID, containerName := range wa.containerIDNames {
			if slices.Contains(filter.SelectedContainers, containerName) {
				containerIDs = append(containerIDs, containerID)
			}
		}
		wa.containerMutex.RUnlock()
		opts.ContainerIDs = containerIDs
	}

	// Set levels
	if len(filter.SelectedLevels) > 0 {
		opts.Levels = filter.SelectedLevels
	}

	// Set search terms (split by whitespace for AND logic)
	if filter.SearchQuery != "" {
		opts.SearchTerms = strings.Fields(filter.SearchQuery)
	}

	// Set trace filters as field filters
	if len(filter.TraceFilters) > 0 {
		fieldFilters := make([]logstore.FieldFilter, 0, len(filter.TraceFilters))
		for _, tf := range filter.TraceFilters {
			fieldFilters = append(fieldFilters, logstore.FieldFilter{
				Name:  tf.Type,
				Value: tf.Value,
			})
		}
		opts.FieldFilters = fieldFilters
	}

	return opts
}

// matchesFilter checks if a log matches the client's filter criteria (including container filter)
func (wa *WebApp) matchesFilter(msg logs.LogMessage, filter ClientFilter) bool {
	// Container filter
	if len(filter.SelectedContainers) > 0 {
		wa.containerMutex.RLock()
		containerName := wa.containerIDNames[msg.ContainerID]
		wa.containerMutex.RUnlock()

		if !slices.Contains(filter.SelectedContainers, containerName) {
			return false
		}
	}

	// Level filter
	if len(filter.SelectedLevels) > 0 {
		if msg.Entry == nil {
			return false
		}

		// Check if log has a level
		if msg.Entry.Level == "" {
			// No level parsed - check if NONE is selected
			if !slices.Contains(filter.SelectedLevels, "NONE") {
				return false
			}
		} else {
			// Has a level - check if it matches (case-insensitive)
			logLevel := strings.ToUpper(msg.Entry.Level)
			if !slices.Contains(filter.SelectedLevels, logLevel) {
				return false
			}
		}
	}

	// Search query filter - AND multiple terms together
	if filter.SearchQuery != "" {
		terms := strings.Fields(filter.SearchQuery) // Split on whitespace

		if msg.Entry != nil {
			for _, term := range terms {
				query := strings.ToLower(term)
				found := false

				// Search in message
				if strings.Contains(strings.ToLower(msg.Entry.Message), query) {
					found = true
				}

				// Search in raw log
				if !found && strings.Contains(strings.ToLower(msg.Entry.Raw), query) {
					found = true
				}

				// Search in fields
				if !found && msg.Entry.Fields != nil {
					for key, value := range msg.Entry.Fields {
						if strings.Contains(strings.ToLower(key), query) || strings.Contains(strings.ToLower(value), query) {
							found = true
							break
						}
					}
				}

				// If any term is not found, the log doesn't match (AND logic)
				if !found {
					return false
				}
			}
		} else {
			// No entry, can't match
			return false
		}
	}

	// Trace filters - all must match
	if len(filter.TraceFilters) > 0 && msg.Entry != nil && msg.Entry.Fields != nil {
		for _, tf := range filter.TraceFilters {
			if val, ok := msg.Entry.Fields[tf.Type]; !ok || val != tf.Value {
				return false
			}
		}
	}

	return true
}

func (wa *WebApp) broadcastBatch(batch []logs.LogMessage) {
	wa.clientsMutex.RLock()
	defer wa.clientsMutex.RUnlock()

	if len(batch) == 0 {
		return
	}

	for client := range wa.clients {
		client.mu.RLock()
		filter := client.filter
		client.mu.RUnlock()

		// Filter logs for this client using matchesFilter
		filteredLogs := []LogWSMessage{}
		for _, msg := range batch {
			if wa.matchesFilter(msg, filter) {
				filteredLogs = append(filteredLogs, LogWSMessage{
					ContainerID: msg.ContainerID,
					Timestamp:   msg.Timestamp,
					Entry:       msg.Entry,
				})
			}
		}

		if len(filteredLogs) == 0 {
			continue
		}

		wsMsg := WSMessage{
			Type: "logs",
		}
		data, _ := json.Marshal(filteredLogs)
		wsMsg.Data = data

		err := client.conn.WriteJSON(wsMsg)
		if err != nil {
			client.conn.Close()
			delete(wa.clients, client)
		}
	}
}

func (wa *WebApp) processLogs() {
	ticker := time.NewTicker(100 * time.Millisecond)
	defer ticker.Stop()
	logCount := 0
	receivedCount := 0

	slog.Info("processLogs goroutine started")

	for {
		select {
		case <-wa.ctx.Done():
			slog.Info("processLogs goroutine exiting", "totalReceived", receivedCount, "totalProcessed", logCount)
			return
		case msg, ok := <-wa.logChan:
			if !ok {
				// Channel closed, exit
				slog.Info("processLogs goroutine exiting (channel closed)", "totalReceived", receivedCount, "totalProcessed", logCount)
				return
			}
			receivedCount++

			// if receivedCount <= 10 || receivedCount%1000 == 0 {
			// 	slog.Debug("processLogs received message", "receivedCount", receivedCount, "containerID", msg.ContainerID[:12])
			// }

			// Determine the timestamp to use for this log entry
			var logTimestamp time.Time

			// Try to parse the timestamp from the log entry
			if msg.Entry != nil && msg.Entry.Timestamp != "" {
				if parsedTime, ok := logs.ParseTimestamp(msg.Entry.Timestamp); ok {
					logTimestamp = parsedTime

					// Update last timestamp for this container
					wa.lastTimestampsMutex.Lock()
					wa.lastTimestamps[msg.ContainerID] = parsedTime
					wa.lastTimestampsMutex.Unlock()
				}
			}

			// If we couldn't parse a timestamp, check if we have a last timestamp for this container
			if logTimestamp.IsZero() {
				wa.lastTimestampsMutex.RLock()
				lastTS, hasLastTS := wa.lastTimestamps[msg.ContainerID]
				wa.lastTimestampsMutex.RUnlock()

				if hasLastTS {
					// Use the last timestamp for this container (interpolation)
					logTimestamp = lastTS
				} else {
					// No timestamp available, fall back to time.Now()
					logTimestamp = msg.Timestamp
				}
			}

			// Convert logs.LogMessage to logstore.LogMessage and add to store
			message, fields := serializeLogEntry(msg.Entry)
			storeMsg := &logstore.LogMessage{
				Timestamp:   logTimestamp,
				ContainerID: msg.ContainerID,
				Message:     message,
				Fields:      fields,
			}
			wa.logStore.Add(storeMsg)
			logCount++

			// if receivedCount%100 == 0 {
			// 	slog.Debug("processLogs total in memory", "receivedCount", receivedCount, "totalInMemory", wa.logStore.Count())
			// }

			// Add to batch
			wa.batchMutex.Lock()
			wa.logBatch = append(wa.logBatch, msg)
			wa.batchMutex.Unlock()

		case <-ticker.C:
			// Send batch if non-empty
			wa.batchMutex.Lock()
			if len(wa.logBatch) > 0 {
				batch := make([]logs.LogMessage, len(wa.logBatch))
				copy(batch, wa.logBatch)
				wa.logBatch = wa.logBatch[:0]
				wa.batchMutex.Unlock()
				wa.broadcastBatch(batch)
			} else {
				wa.batchMutex.Unlock()
			}
		}
	}
}

func (wa *WebApp) loadContainers() error {
	containers, err := wa.docker.ListRunningContainers(wa.ctx)
	if err != nil {
		return err
	}

	wa.containers = containers

	// Update container ID to name mapping
	wa.containerMutex.Lock()
	for _, c := range containers {
		wa.containerIDNames[c.ID] = c.Name
	}
	wa.containerMutex.Unlock()

	for _, c := range containers {
		slog.Info("starting log stream for container", "container_id", c.ID[:12], "container_name", c.Name)
		containerID := c.ID
		onStreamEnd := func() {
			wa.activeStreamsMutex.Lock()
			delete(wa.activeStreams, containerID)
			wa.activeStreamsMutex.Unlock()
			slog.Debug("stream ended, removed from active streams", "container_id", containerID[:12])
		}
		wa.activeStreamsMutex.Lock()
		wa.activeStreams[c.ID] = true
		wa.activeStreamsMutex.Unlock()
		if err := wa.docker.StreamLogs(wa.ctx, c.ID, wa.logChan, onStreamEnd); err != nil {
			slog.Error("failed to stream logs", "container_id", c.ID[:12], "container_name", c.Name, "error", err)
			wa.activeStreamsMutex.Lock()
			delete(wa.activeStreams, c.ID)
			wa.activeStreamsMutex.Unlock()
		}
	}

	slog.Info("loaded containers and started log streams", "container_count", len(containers))
	return nil
}

func (wa *WebApp) monitorContainers() {
	ticker := time.NewTicker(5 * time.Second)
	defer ticker.Stop()

	slog.Info("monitorContainers goroutine started")

	previousIDs := make(map[string]bool)
	for _, c := range wa.containers {
		previousIDs[c.ID] = true
	}

	for {
		select {
		case <-wa.ctx.Done():
			slog.Info("monitorContainers goroutine exiting", "containersTracked", len(previousIDs))
			return
		case <-ticker.C:
			containers, err := wa.docker.ListRunningContainers(wa.ctx)
			if err != nil {
				slog.Error("failed to list containers", "error", err)
				continue
			}

			currentIDs := make(map[string]bool)
			for _, c := range containers {
				currentIDs[c.ID] = true
			}

			wa.activeStreamsMutex.RLock()
			activeStreams := make(map[string]bool)
			for id := range wa.activeStreams {
				activeStreams[id] = true
			}
			wa.activeStreamsMutex.RUnlock()

			for _, c := range containers {
				// Check if container is new or if it's running but doesn't have an active stream
				if !previousIDs[c.ID] {
					// New container - start stream
					// Add to container name map
					wa.containerMutex.Lock()
					wa.containerIDNames[c.ID] = c.Name
					wa.containerMutex.Unlock()

					slog.Info("starting log stream for new container", "container_id", c.ID[:12], "container_name", c.Name)
					containerID := c.ID
					onStreamEnd := func() {
						wa.activeStreamsMutex.Lock()
						delete(wa.activeStreams, containerID)
						wa.activeStreamsMutex.Unlock()
						slog.Debug("stream ended, removed from active streams", "container_id", containerID[:12])
					}
					wa.activeStreamsMutex.Lock()
					wa.activeStreams[c.ID] = true
					wa.activeStreamsMutex.Unlock()
					if err := wa.docker.StreamLogs(wa.ctx, c.ID, wa.logChan, onStreamEnd); err != nil {
						slog.Error("failed to stream logs for new container", "container_id", c.ID[:12], "container_name", c.Name, "error", err)
						wa.activeStreamsMutex.Lock()
						delete(wa.activeStreams, c.ID)
						wa.activeStreamsMutex.Unlock()
					}
				} else if !activeStreams[c.ID] {
					// Container is running but stream ended (e.g., EOF) - restart it
					// Remove from previousIDs so it will be checked again
					delete(previousIDs, c.ID)

					slog.Info("container stream ended, restarting stream", "container_id", c.ID[:12], "container_name", c.Name)
					containerID := c.ID
					onStreamEnd := func() {
						wa.activeStreamsMutex.Lock()
						delete(wa.activeStreams, containerID)
						wa.activeStreamsMutex.Unlock()
						slog.Info("stream ended, removed from active streams", "container_id", containerID[:12])
					}
					wa.activeStreamsMutex.Lock()
					wa.activeStreams[c.ID] = true
					wa.activeStreamsMutex.Unlock()
					if err := wa.docker.StreamLogs(wa.ctx, c.ID, wa.logChan, onStreamEnd); err != nil {
						slog.Error("failed to restart stream for container", "container_id", c.ID[:12], "container_name", c.Name, "error", err)
						wa.activeStreamsMutex.Lock()
						delete(wa.activeStreams, c.ID)
						wa.activeStreamsMutex.Unlock()
					}
				}
			}

			for id := range previousIDs {
				if !currentIDs[id] {
					slog.Info("container stopped", "container_id", id)

					// Remove from container name map
					wa.containerMutex.Lock()
					delete(wa.containerIDNames, id)
					wa.containerMutex.Unlock()

					// Remove from active streams if present
					wa.activeStreamsMutex.Lock()
					delete(wa.activeStreams, id)
					wa.activeStreamsMutex.Unlock()
				}
			}

			if len(containers) != len(wa.containers) || len(currentIDs) != len(previousIDs) {
				wa.containers = containers
				wa.broadcastContainerUpdate(containers)
			}

			previousIDs = currentIDs
		}
	}
}

func (wa *WebApp) buildPortToServerMap(containers []logs.Container) map[int]string {
	portToServerMap := make(map[int]string)

	if wa.store == nil {
		return portToServerMap
	}

	// Get all servers with default databases
	servers, err := wa.store.ListServers()
	if err != nil {
		slog.Error("failed to list servers for port mapping", "error", err)
		return portToServerMap
	}

	// Build a map of ports exposed by containers
	for _, container := range containers {
		for _, port := range container.Ports {
			if port.PublicPort > 0 {
				for _, server := range servers {
					if strings.Contains(server.URL, fmt.Sprintf(":%d", port.PublicPort)) {
						if server.DefaultDatabase != nil && server.DefaultDatabase.ConnectionString != "" {
							portToServerMap[port.PublicPort] = server.DefaultDatabase.ConnectionString
							slog.Debug("mapped container port to server", "port", port, "server", server.Name, "container", container.Name)
						}
						break
					}
				}
			}
		}
	}

	return portToServerMap
}

func (wa *WebApp) broadcastContainerUpdate(containers []logs.Container) {
	portToServerMap := wa.buildPortToServerMap(containers)

	// Get log counts for each container
	logCounts := make(map[string]int)
	for _, container := range containers {
		count := wa.logStore.CountByContainer(container.ID)
		logCounts[container.Name] = count
	}

	// Get retention settings for all containers
	retentions := make(map[string]RetentionInfo)
	if wa.store != nil {
		retentionList, err := wa.store.ListContainerRetentions()
		if err == nil {
			for _, r := range retentionList {
				retentions[r.ContainerName] = RetentionInfo{
					Type:  r.RetentionType,
					Value: r.RetentionValue,
				}
			}
		}
	}

	update := ContainersUpdateMessage{
		Containers:      containers,
		PortToServerMap: portToServerMap,
		LogCounts:       logCounts,
		Retentions:      retentions,
	}

	wsMsg := WSMessage{
		Type: "containers",
	}
	data, _ := json.Marshal(update)
	wsMsg.Data = data

	wa.clientsMutex.Lock()
	defer wa.clientsMutex.Unlock()

	for client := range wa.clients {
		err := client.conn.WriteJSON(wsMsg)
		if err != nil {
			client.conn.Close()
			delete(wa.clients, client)
		}
	}
}

// ============================================================================

func (wa *WebApp) shutdown() {
wa.shutdownOnce.Do(func() {
slog.Info("cancelling context to stop goroutines")
wa.cancel()

// Give goroutines time to see context cancellation and exit
// This prevents them from trying to send on a closed channel
time.Sleep(300 * time.Millisecond)

// Close logChan to signal that no more logs will be processed
// sync.Once ensures this only happens once
close(wa.logChan)
})
}


func loggingMiddleware(next http.Handler) http.Handler {
return http.HandlerFunc(func(w http.ResponseWriter, r *http.Request) {
startTime := time.Now()

next.ServeHTTP(w, r)

slog.Info(fmt.Sprintf("%s %s", r.Method, r.URL.Path),
"method", r.Method,
"path", r.URL.Path,
"remote", r.RemoteAddr,
"duration_ms", time.Since(startTime).Milliseconds(),
)
})
}

<<<<<<< HEAD
func (wa *WebApp) Run(addr string) error {
	if err := wa.loadContainers(); err != nil {
		return err
=======
// handleExecute executes a request without requiring a saved sample query
func (wa *WebApp) handleExecute(w http.ResponseWriter, r *http.Request) {
	if wa.store == nil {
		http.Error(w, "Database not available", http.StatusServiceUnavailable)
		return
	}

	if r.Method != http.MethodPost {
		http.Error(w, "Method not allowed", http.StatusMethodNotAllowed)
		return
	}

	var input struct {
		ServerID                 *uint  `json:"serverId"`
		URLOverride              string `json:"urlOverride,omitempty"`
		BearerTokenOverride      string `json:"bearerTokenOverride,omitempty"`
		DevIDOverride            string `json:"devIdOverride,omitempty"`
		ExperimentalModeOverride string `json:"experimentalModeOverride,omitempty"`
		RequestData              string `json:"requestData"`
		Sync                     bool   `json:"sync,omitempty"`
	}

	if err := json.NewDecoder(r.Body).Decode(&input); err != nil {
		http.Error(w, err.Error(), http.StatusBadRequest)
		return
	}

	if input.RequestData == "" {
		http.Error(w, "requestData is required", http.StatusBadRequest)
		return
	}

	if input.ServerID == nil {
		http.Error(w, "serverId is required", http.StatusBadRequest)
		return
	}

	// Get server info
	server, err := wa.store.GetServer(int64(*input.ServerID))
	if err != nil {
		http.Error(w, err.Error(), http.StatusInternalServerError)
		return
	}
	if server == nil {
		http.Error(w, "Server not found", http.StatusNotFound)
		return
	}

	url := server.URL
	bearerToken := server.BearerToken
	devID := server.DevID
	experimentalMode := server.ExperimentalMode
	connectionString := ""
	if server.DefaultDatabase != nil {
		connectionString = server.DefaultDatabase.ConnectionString
>>>>>>> bd0ce5cc
	}

	// Try to initialize database connection for EXPLAIN queries
	if err := sqlexplain.Init(); err != nil {
		slog.Warn("DATABASE_URL not set, database connection not available (EXPLAIN feature disabled)", "error", err)
	} else {
		slog.Info("database connection established for EXPLAIN queries")
	}
	if input.ExperimentalModeOverride != "" {
		experimentalMode = input.ExperimentalModeOverride
	}

	slog.Info("starting background goroutines")
	go wa.processLogs()
	go wa.monitorContainers()

	if err := wa.loadContainerRetentions(); err != nil {
		slog.Error("failed to load container retentions", "error", err)
	} else {
		slog.Info("loaded container retentions")
	}

	// Create controller instance
	ctrl := controller.NewController(
		wa.docker,
		wa.logStore,
		wa.store,
		wa.ctx,
		wa.cancel,
		wa.logChan,
	)
	ctrl.SetContainers(wa.containers)

	// Create Gorilla mux router
	r := mux.NewRouter()
	
	// Apply logging middleware to all routes
	r.Use(loggingMiddleware)

	// Container and log endpoints
	r.HandleFunc("/api/containers", ctrl.HandleContainers).Methods("GET")
	r.HandleFunc("/api/logs", ctrl.HandleLogs).Methods("GET")
	r.HandleFunc("/api/ws", ctrl.HandleWebSocket).Methods("GET")
	r.HandleFunc("/debug", ctrl.HandleDebug).Methods("GET")

	// SQL and trace endpoints
	r.HandleFunc("/api/explain", ctrl.HandleExplain).Methods("POST")
	r.HandleFunc("/api/save-trace", ctrl.HandleSaveTrace).Methods("POST")

	// Server management endpoints
	r.HandleFunc("/api/servers", ctrl.HandleListServers).Methods("GET")
	r.HandleFunc("/api/servers", ctrl.HandleCreateServer).Methods("POST")
	r.HandleFunc("/api/servers/{id}", ctrl.HandleGetServer).Methods("GET")
	r.HandleFunc("/api/servers/{id}", ctrl.HandleUpdateServer).Methods("PUT")
	r.HandleFunc("/api/servers/{id}", ctrl.HandleDeleteServer).Methods("DELETE")

	// Database URL endpoints
	r.HandleFunc("/api/database-urls", ctrl.HandleListDatabaseURLs).Methods("GET")
	r.HandleFunc("/api/database-urls", ctrl.HandleCreateDatabaseURL).Methods("POST")
	r.HandleFunc("/api/database-urls/{id}", ctrl.HandleGetDatabaseURL).Methods("GET")
	r.HandleFunc("/api/database-urls/{id}", ctrl.HandleUpdateDatabaseURL).Methods("PUT")
	r.HandleFunc("/api/database-urls/{id}", ctrl.HandleDeleteDatabaseURL).Methods("DELETE")

	// Retention endpoints
	r.HandleFunc("/api/retention", ctrl.HandleListRetentions).Methods("GET")
	r.HandleFunc("/api/retention", ctrl.HandleCreateRetention).Methods("POST")
	r.HandleFunc("/api/retention/{containerName}", ctrl.HandleGetRetention).Methods("GET")
	r.HandleFunc("/api/retention/{containerName}", ctrl.HandleDeleteRetention).Methods("DELETE")

	// SQL endpoints
	r.HandleFunc("/api/sql/{hash}", ctrl.HandleSQLDetail).Methods("GET")
	r.HandleFunc("/api/sql/{hash}/export-notion", ctrl.HandleSQLNotionExport).Methods("POST")

	// Note: Request and Execution handlers need to be re-implemented
	// They reference functions that don't exist in the current codebase
	// TODO: Implement HandleExecute, HandleRequests, HandleExecutions, etc.

	// Serve static assets from Vite build output
	// In production, serve from dist folder built by Vite
	// In development, the Vite dev server will handle this
	distDir := "./web/dist"
	if _, err := os.Stat(distDir); os.IsNotExist(err) {
		slog.Warn("dist directory not found. Run 'npm run build' in web directory.")
		distDir = "./web"
	}

<<<<<<< HEAD
	// Serve static files using mux
	r.PathPrefix("/static/").Handler(http.StripPrefix("/static/", http.FileServer(http.Dir(distDir+"/static"))))
	r.PathPrefix("/assets/").Handler(http.StripPrefix("/assets/", http.FileServer(http.Dir(distDir+"/assets"))))
	r.PathPrefix("/js/").Handler(http.StripPrefix("/js/", http.FileServer(http.Dir(distDir+"/js"))))
	r.PathPrefix("/css/").Handler(http.StripPrefix("/css/", http.FileServer(http.Dir(distDir+"/css"))))
	r.PathPrefix("/lib/").Handler(http.StripPrefix("/lib/", http.FileServer(http.Dir(distDir+"/lib"))))
=======
	// If sync is true, execute synchronously and return response
	if input.Sync {
		executeRequest()

		// Return the execution result with response
		w.Header().Set("Content-Type", "application/json")
		json.NewEncoder(w).Encode(map[string]interface{}{
			"status":       "completed",
			"executionId":  execID,
			"responseBody": execution.ResponseBody,
			"statusCode":   execution.StatusCode,
			"durationMs":   execution.DurationMS,
			"error":        execution.Error,
		})
	} else {
		// Execute HTTP request in background
		go executeRequest()

		w.Header().Set("Content-Type", "application/json")
		json.NewEncoder(w).Encode(map[string]interface{}{
			"status":      "started",
			"executionId": execID,
		})
	}
}

// ============================================================================
// HTTP Handlers - Request & Execution Management
// ============================================================================

// Request management handlers
func (wa *WebApp) handleRequests(w http.ResponseWriter, r *http.Request) {
	if wa.store == nil {
		http.Error(w, "Database not available", http.StatusServiceUnavailable)
		return
	}

	switch r.Method {
	case http.MethodGet:
		wa.listRequests(w, r)
	case http.MethodPost:
		wa.createRequest(w, r)
	default:
		http.Error(w, "Method not allowed", http.StatusMethodNotAllowed)
	}
}

func (wa *WebApp) listRequests(w http.ResponseWriter, r *http.Request) {
	requests, err := wa.store.ListRequests()
	if err != nil {
		http.Error(w, err.Error(), http.StatusInternalServerError)
		return
	}

	w.Header().Set("Content-Type", "application/json")
	json.NewEncoder(w).Encode(requests)
}

func (wa *WebApp) createRequest(w http.ResponseWriter, r *http.Request) {
	// Parse the incoming request which may have server fields or a serverID
	var input struct {
		Name        string `json:"name"`
		ServerID    *uint  `json:"serverId,omitempty"`
		URL         string `json:"url,omitempty"`
		BearerToken string `json:"bearerToken,omitempty"`
		DevID       string `json:"devId,omitempty"`
		RequestData string `json:"requestData"`
	}

	if err := json.NewDecoder(r.Body).Decode(&input); err != nil {
		http.Error(w, err.Error(), http.StatusBadRequest)
		return
	}

	// If URL is provided but no serverID, create a new server
	var serverID *uint
	if input.ServerID != nil {
		// Use existing server
		serverID = input.ServerID
	} else if input.URL != "" {
		// Create new server with URL and credentials
		server := &store.Server{
			Name:        input.URL, // Use URL as name for now
			URL:         input.URL,
			BearerToken: input.BearerToken,
			DevID:       input.DevID,
		}

		sid, err := wa.store.CreateServer(server)
		if err != nil {
			http.Error(w, fmt.Sprintf("Failed to create server: %v", err), http.StatusInternalServerError)
			return
		}
		sidUint := uint(sid)
		serverID = &sidUint
	}

	// Create the request
	req := &store.SampleQuery{
		Name:        input.Name,
		ServerID:    serverID,
		RequestData: input.RequestData,
	}

	id, err := wa.store.CreateRequest(req)
	if err != nil {
		http.Error(w, err.Error(), http.StatusInternalServerError)
		return
	}

	w.Header().Set("Content-Type", "application/json")
	json.NewEncoder(w).Encode(map[string]int64{"id": id})
}

func (wa *WebApp) handleRequestDetail(w http.ResponseWriter, r *http.Request) {
	if wa.store == nil {
		http.Error(w, "Database not available", http.StatusServiceUnavailable)
		return
	}

	// Extract ID from path
	path := strings.TrimPrefix(r.URL.Path, "/api/requests/")
	id, err := strconv.ParseInt(path, 10, 64)
	if err != nil {
		http.Error(w, "Invalid request ID", http.StatusBadRequest)
		return
	}

	switch r.Method {
	case http.MethodGet:
		req, err := wa.store.GetRequest(id)
		if err != nil {
			http.Error(w, err.Error(), http.StatusInternalServerError)
			return
		}
		if req == nil {
			http.Error(w, "Request not found", http.StatusNotFound)
			return
		}
		w.Header().Set("Content-Type", "application/json")
		json.NewEncoder(w).Encode(req)
	case http.MethodDelete:
		if err := wa.store.DeleteRequest(id); err != nil {
			http.Error(w, err.Error(), http.StatusInternalServerError)
			return
		}
		w.WriteHeader(http.StatusNoContent)
	default:
		http.Error(w, "Method not allowed", http.StatusMethodNotAllowed)
	}
}

func (wa *WebApp) handleExecuteRequest(w http.ResponseWriter, r *http.Request) {
	if wa.store == nil {
		http.Error(w, "Database not available", http.StatusServiceUnavailable)
		return
	}

	if r.Method != http.MethodPost {
		http.Error(w, "Method not allowed", http.StatusMethodNotAllowed)
		return
	}

	// Extract ID from path
	path := strings.TrimPrefix(r.URL.Path, "/api/requests/")
	path = strings.TrimSuffix(path, "/execute")
	id, err := strconv.ParseInt(path, 10, 64)
	if err != nil {
		http.Error(w, "Invalid request ID", http.StatusBadRequest)
		return
	}

	// Parse request body for overrides
	var input struct {
		ServerID                 *uint  `json:"serverId,omitempty"`
		URLOverride              string `json:"urlOverride,omitempty"`
		BearerTokenOverride      string `json:"bearerTokenOverride,omitempty"`
		DevIDOverride            string `json:"devIdOverride,omitempty"`
		ExperimentalModeOverride string `json:"experimentalModeOverride,omitempty"`
		RequestDataOverride      string `json:"requestDataOverride,omitempty"`
	}

	if r.Body != nil {
		if err := json.NewDecoder(r.Body).Decode(&input); err != nil {
			// Ignore decode errors for backward compatibility
			slog.Warn("failed to decode execute request body", "error", err)
		}
	}

	// Execute request in background with overrides
	executionID := wa.executeRequestWithOverrides(id, input.ServerID, input.URLOverride, input.BearerTokenOverride, input.DevIDOverride, input.ExperimentalModeOverride, input.RequestDataOverride)

	w.Header().Set("Content-Type", "application/json")
	json.NewEncoder(w).Encode(map[string]interface{}{
		"status":      "started",
		"executionId": executionID,
	})
}

func (wa *WebApp) handleExecutions(w http.ResponseWriter, r *http.Request) {
	if wa.store == nil {
		http.Error(w, "Database not available", http.StatusServiceUnavailable)
		return
	}

	// Extract request ID from query param
	requestIDStr := r.URL.Query().Get("request_id")
	if requestIDStr == "" {
		http.Error(w, "request_id parameter required", http.StatusBadRequest)
		return
	}

	requestID, err := strconv.ParseInt(requestIDStr, 10, 64)
	if err != nil {
		http.Error(w, "Invalid request_id", http.StatusBadRequest)
		return
	}

	executions, err := wa.store.ListExecutions(requestID)
	if err != nil {
		http.Error(w, err.Error(), http.StatusInternalServerError)
		return
	}

	w.Header().Set("Content-Type", "application/json")
	json.NewEncoder(w).Encode(executions)
}

func (wa *WebApp) handleAllExecutions(w http.ResponseWriter, r *http.Request) {
	if wa.store == nil {
		http.Error(w, "Database not available", http.StatusServiceUnavailable)
		return
	}

	// Parse query parameters
	query := r.URL.Query()
	limit := 20
	if limitStr := query.Get("limit"); limitStr != "" {
		if parsedLimit, err := strconv.Atoi(limitStr); err == nil && parsedLimit > 0 {
			limit = parsedLimit
		}
	}

	offset := 0
	if offsetStr := query.Get("offset"); offsetStr != "" {
		if parsedOffset, err := strconv.Atoi(offsetStr); err == nil && parsedOffset >= 0 {
			offset = parsedOffset
		}
	}

	search := query.Get("search")

	executions, total, err := wa.store.ListAllExecutions(limit, offset, search, true)
	if err != nil {
		http.Error(w, err.Error(), http.StatusInternalServerError)
		return
	}

	response := map[string]interface{}{
		"executions": executions,
		"total":      total,
		"limit":      limit,
		"offset":     offset,
	}

	w.Header().Set("Content-Type", "application/json")
	json.NewEncoder(w).Encode(response)
}

func (wa *WebApp) handleExecutionDetail(w http.ResponseWriter, r *http.Request) {
	if wa.store == nil {
		http.Error(w, "Database not available", http.StatusServiceUnavailable)
		return
	}

	// Extract ID from path
	path := strings.TrimPrefix(r.URL.Path, "/api/executions/")

	// Check if this is an export-notion request
	if strings.HasSuffix(path, "/export-notion") {
		wa.handleExecutionNotionExport(w, r)
		return
	}

	id, err := strconv.ParseInt(path, 10, 64)
	if err != nil {
		http.Error(w, "Invalid execution ID", http.StatusBadRequest)
		return
	}

	detail, err := wa.store.GetExecutionDetail(id)
	if err != nil {
		http.Error(w, err.Error(), http.StatusInternalServerError)
		return
	}
	if detail == nil {
		http.Error(w, "Execution not found", http.StatusNotFound)
		return
	}

	w.Header().Set("Content-Type", "application/json")
	json.NewEncoder(w).Encode(detail)
}

func (wa *WebApp) handleSQLDetail(w http.ResponseWriter, r *http.Request) {
	if wa.store == nil {
		http.Error(w, "Database not available", http.StatusServiceUnavailable)
		return
	}

	// Extract query hash from path
	path := strings.TrimPrefix(r.URL.Path, "/api/sql/")

	// Check if this is an export-notion request
	if strings.HasSuffix(path, "/export-notion") {
		wa.handleSQLNotionExport(w, r)
		return
	}

	queryHash := strings.TrimSpace(path)
	if queryHash == "" {
		http.Error(w, "Invalid query hash", http.StatusBadRequest)
		return
	}

	detail, err := wa.store.GetSQLQueryDetailByHash(queryHash)
	if err != nil {
		http.Error(w, err.Error(), http.StatusInternalServerError)
		return
	}
	if detail == nil {
		http.Error(w, "SQL query not found", http.StatusNotFound)
		return
	}

	w.Header().Set("Content-Type", "application/json")
	json.NewEncoder(w).Encode(detail)
}

// handleSQLNotionExport exports SQL query details to Notion
func (wa *WebApp) handleSQLNotionExport(w http.ResponseWriter, r *http.Request) {
	if r.Method != http.MethodPost {
		http.Error(w, "Method not allowed", http.StatusMethodNotAllowed)
		return
	}

	// Extract query hash from path (remove "/export-notion" suffix)
	path := strings.TrimPrefix(r.URL.Path, "/api/sql/")
	queryHash := strings.TrimSuffix(path, "/export-notion")
	queryHash = strings.TrimSpace(queryHash)

	if queryHash == "" {
		http.Error(w, "Invalid query hash", http.StatusBadRequest)
		return
	}

	// Get SQL query details
	detail, err := wa.store.GetSQLQueryDetailByHash(queryHash)
	if err != nil {
		http.Error(w, err.Error(), http.StatusInternalServerError)
		return
	}
	if detail == nil {
		http.Error(w, "SQL query not found", http.StatusNotFound)
		return
	}

	// Get Notion API key and database ID from environment
	notionAPIKey := os.Getenv("NOTION_API_KEY")
	notionDatabaseID := os.Getenv("NOTION_DATABASE_ID")

	if notionAPIKey == "" {
		http.Error(w, "Notion API key not configured. Set NOTION_API_KEY environment variable.", http.StatusServiceUnavailable)
		return
	}

	if notionDatabaseID == "" {
		http.Error(w, "Notion database ID not configured. Set NOTION_DATABASE_ID environment variable.", http.StatusServiceUnavailable)
		return
	}

	// Create Notion page
	pageURL, err := createNotionPage(notionAPIKey, notionDatabaseID, detail)
	if err != nil {
		http.Error(w, fmt.Sprintf("Failed to create Notion page: %v", err), http.StatusInternalServerError)
		return
	}

	w.Header().Set("Content-Type", "application/json")
	json.NewEncoder(w).Encode(map[string]string{
		"url":     pageURL,
		"message": "Successfully exported to Notion",
	})
}

// handleExecutionNotionExport exports execution details to Notion
func (wa *WebApp) handleExecutionNotionExport(w http.ResponseWriter, r *http.Request) {
	if r.Method != http.MethodPost {
		http.Error(w, "Method not allowed", http.StatusMethodNotAllowed)
		return
	}

	// Extract execution ID from path (remove "/export-notion" suffix)
	path := strings.TrimPrefix(r.URL.Path, "/api/executions/")
	path = strings.TrimSuffix(path, "/export-notion")
	id, err := strconv.ParseInt(path, 10, 64)
	if err != nil {
		http.Error(w, "Invalid execution ID", http.StatusBadRequest)
		return
	}

	// Get execution details
	detail, err := wa.store.GetExecutionDetail(id)
	if err != nil {
		http.Error(w, err.Error(), http.StatusInternalServerError)
		return
	}
	if detail == nil {
		http.Error(w, "Execution not found", http.StatusNotFound)
		return
	}

	// Get Notion API key and database ID from environment
	notionAPIKey := os.Getenv("NOTION_API_KEY")
	notionDatabaseID := os.Getenv("NOTION_DATABASE_ID")

	if notionAPIKey == "" {
		http.Error(w, "Notion API key not configured. Set NOTION_API_KEY environment variable.", http.StatusServiceUnavailable)
		return
	}

	if notionDatabaseID == "" {
		http.Error(w, "Notion database ID not configured. Set NOTION_DATABASE_ID environment variable.", http.StatusServiceUnavailable)
		return
	}

	// Create Notion page
	pageURL, err := createNotionPageForExecution(notionAPIKey, notionDatabaseID, detail)
	if err != nil {
		http.Error(w, fmt.Sprintf("Failed to create Notion page: %v", err), http.StatusInternalServerError)
		return
	}

	w.Header().Set("Content-Type", "application/json")
	json.NewEncoder(w).Encode(map[string]string{
		"url":     pageURL,
		"message": "Successfully exported to Notion",
	})
}

// Helper functions to create Notion blocks using jomei/notionapi types

// newTextRichText creates a RichText object with plain text content
func newTextRichText(content string) notionapi.RichText {
	return notionapi.RichText{
		Type:      notionapi.ObjectTypeText,
		PlainText: content,
		Text: &notionapi.Text{
			Content: content,
		},
	}
}

// newTextRichTextWithLink creates a RichText object with a link
func newTextRichTextWithLink(content, url string) notionapi.RichText {
	return notionapi.RichText{
		Type:      notionapi.ObjectTypeText,
		PlainText: content,
		Text: &notionapi.Text{
			Content: content,
			Link: &notionapi.Link{
				Url: url,
			},
		},
	}
}

// newHeading2Block creates a heading_2 block
func newHeading2Block(text string) notionapi.Block {
	return &notionapi.Heading2Block{
		BasicBlock: notionapi.BasicBlock{
			Object: notionapi.ObjectTypeBlock,
			Type:   notionapi.BlockTypeHeading2,
		},
		Heading2: notionapi.Heading{
			RichText: []notionapi.RichText{newTextRichText(text)},
		},
	}
}

// newHeading3Block creates a heading_3 block
func newHeading3Block(text string) notionapi.Block {
	return &notionapi.Heading3Block{
		BasicBlock: notionapi.BasicBlock{
			Object: notionapi.ObjectTypeBlock,
			Type:   notionapi.BlockTypeHeading3,
		},
		Heading3: notionapi.Heading{
			RichText: []notionapi.RichText{newTextRichText(text)},
		},
	}
}

// newHeading4Block creates a heading_4 block as a map (since jomei/notionapi doesn't support heading_4)
func newHeading4Block(text string) map[string]interface{} {
	return map[string]interface{}{
		"object": "block",
		"type":   "heading_4",
		"heading_4": map[string]interface{}{
			"rich_text": []map[string]interface{}{
				{
					"type": "text",
					"text": map[string]string{
						"content": text,
					},
				},
			},
		},
	}
}

// newBulletedListItemBlock creates a bulleted_list_item block
func newBulletedListItemBlock(text string) notionapi.Block {
	return &notionapi.BulletedListItemBlock{
		BasicBlock: notionapi.BasicBlock{
			Object: notionapi.ObjectTypeBlock,
			Type:   notionapi.BlockTypeBulletedListItem,
		},
		BulletedListItem: notionapi.ListItem{
			RichText: []notionapi.RichText{newTextRichText(text)},
		},
	}
}

// newParagraphBlock creates a paragraph block
func newParagraphBlock(texts ...notionapi.RichText) notionapi.Block {
	return &notionapi.ParagraphBlock{
		BasicBlock: notionapi.BasicBlock{
			Object: notionapi.ObjectTypeBlock,
			Type:   notionapi.BlockTypeParagraph,
		},
		Paragraph: notionapi.Paragraph{
			RichText: texts,
		},
	}
}

// newCodeBlock creates a code block
func newCodeBlock(content, language string) notionapi.Block {
	return &notionapi.CodeBlock{
		BasicBlock: notionapi.BasicBlock{
			Object: notionapi.ObjectTypeBlock,
			Type:   notionapi.BlockTypeCode,
		},
		Code: notionapi.Code{
			RichText: []notionapi.RichText{newTextRichText(content)},
			Language: language,
		},
	}
}

// newDividerBlock creates a divider block
func newDividerBlock() notionapi.Block {
	return &notionapi.DividerBlock{
		BasicBlock: notionapi.BasicBlock{
			Object: notionapi.ObjectTypeBlock,
			Type:   notionapi.BlockTypeDivider,
		},
		Divider: notionapi.Divider{},
	}
}

// createNotionPage creates a new page in Notion with the SQL query details
func createNotionPage(apiKey, databaseID string, detail *store.SQLQueryDetail) (string, error) {
	// Format SQL query with basic formatting
	formattedQuery := sqlutil.FormatSQLForDisplay(detail.Query)

	// Get execution info
	var requestID string
	var executedAt string
	if len(detail.RelatedExecutions) > 0 {
		firstExec := detail.RelatedExecutions[0]
		requestID = firstExec.RequestIDHeader
		executedAt = firstExec.ExecutedAt.Format(time.RFC3339)
	}

	// Build page content
	title := fmt.Sprintf("SQL Query: %s on %s", detail.Operation, detail.TableName)

	// Create blocks for the page content using jomei/notionapi types
	// We'll use a slice of interface{} to hold both notionapi.Block and raw blocks (for heading_4)
	type blockOrRaw interface{}
	var blocks []blockOrRaw

	// Metadata heading
	blocks = append(blocks, newHeading2Block("Query Information"))

	// Metadata as bulleted list
	blocks = append(blocks, newBulletedListItemBlock(fmt.Sprintf("Operation: %s", detail.Operation)))
	blocks = append(blocks, newBulletedListItemBlock(fmt.Sprintf("Table: %s", detail.TableName)))
	blocks = append(blocks, newBulletedListItemBlock(fmt.Sprintf("Total Executions: %d", detail.TotalExecutions)))
	blocks = append(blocks, newBulletedListItemBlock(fmt.Sprintf("Average Duration: %.2fms", detail.AvgDuration)))

	// Add request ID and execution date if available
	if requestID != "" {
		blocks = append(blocks, newBulletedListItemBlock(fmt.Sprintf("Request ID: %s", requestID)))
	}

	if executedAt != "" {
		blocks = append(blocks, newBulletedListItemBlock(fmt.Sprintf("Last Executed: %s", executedAt)))
	}

	// SQL Query section
	blocks = append(blocks, newHeading2Block("SQL Query"))
	statement := ""
	for _, line := range strings.Split(formattedQuery, "\n") {
		if len(statement)+len(line) > 2000 {
			blocks = append(blocks, newCodeBlock(statement, "sql"))
			statement = ""
		}
		statement += line + "\n"
	}
	if statement != "" {
		blocks = append(blocks, newCodeBlock(statement, "sql"))
	}

	// EXPLAIN Plan section (if available)
	if detail.ExplainPlan != "" {
		explainText := sqlutil.FormatExplainPlanForNotion(detail.ExplainPlan)
		blocks = append(blocks, newHeading2Block("EXPLAIN Plan"))

		// Add Dalibo explain link
		daliboLink := generateDaliboExplainLink(detail.ExplainPlan, formattedQuery, title)
		slog.Info("dalibo link", "daliboLink", daliboLink)
		if daliboLink != "" {
			blocks = append(blocks, newParagraphBlock(
				newTextRichText("View in Dalibo EXPLAIN: "),
				newTextRichTextWithLink(title, daliboLink),
			))
		}

		statement = ""
		for _, line := range strings.Split(explainText, "\n") {
			if len(statement)+len(line) > 2000 {
				blocks = append(blocks, newCodeBlock(statement, "plain text"))
				statement = ""
			}
			statement += line + "\n"
		}
		if statement != "" {
			blocks = append(blocks, newCodeBlock(statement, "plain text"))
		}
	}

	// Index/Seq Scan Recommendations section (if available)
	if detail.IndexAnalysis != nil && (len(detail.IndexAnalysis.Recommendations) > 0 || len(detail.IndexAnalysis.SequentialScans) > 0) {
		blocks = append(blocks, newHeading2Block("Index & Scan Recommendations"))

		// Add sequential scan issues
		if len(detail.IndexAnalysis.SequentialScans) > 0 {
			blocks = append(blocks, newHeading3Block(fmt.Sprintf("Sequential Scans (%d)", len(detail.IndexAnalysis.SequentialScans))))

			for _, scan := range detail.IndexAnalysis.SequentialScans {
				scanText := fmt.Sprintf("Table: %s | Rows: %.0f | Cost: %.2f | Occurrences: %d",
					scan.QueriedTable, scan.EstimatedRows, scan.Cost, scan.Occurrences)
				if scan.FilterCondition != "" {
					scanText += fmt.Sprintf(" | Filter: %s", scan.FilterCondition)
				}
				blocks = append(blocks, newBulletedListItemBlock(scanText))
			}
		}

		// Add index recommendations
		if len(detail.IndexAnalysis.Recommendations) > 0 {
			blocks = append(blocks, newHeading3Block(fmt.Sprintf("Index Recommendations (%d)", len(detail.IndexAnalysis.Recommendations))))

			for _, rec := range detail.IndexAnalysis.Recommendations {
				recText := fmt.Sprintf("[%s] %s on %s: %s", strings.ToUpper(rec.Priority), strings.Join(rec.Columns, ", "), rec.QueriedTable, rec.Reason)
				blocks = append(blocks, newBulletedListItemBlock(recText))

				// Add SQL command as code block
				if rec.SQLCommand != "" {
					blocks = append(blocks, newCodeBlock(rec.SQLCommand, "sql"))
				}
			}
		}
	}

	// Convert blocks to notionapi.Block format (mix of notionapi.Block and raw blocks for heading_4)
	children := make([]notionapi.Block, 0, len(blocks))
	for _, block := range blocks {
		switch b := block.(type) {
		case notionapi.Block:
			children = append(children, b)
		case map[string]interface{}:
			// For heading_4 and other unsupported blocks, we'll need to append them after page creation
			// For now, skip unsupported blocks in initial creation
			slog.Warn("skipping unsupported block type (heading_4)", "block", b)
		default:
			return "", fmt.Errorf("unknown block type: %T", block)
		}
	}

	// Create Notion client
	client := notionapi.NewClient(notionapi.Token(apiKey))

	// Build page creation request
	req := &notionapi.PageCreateRequest{
		Parent: notionapi.Parent{
			Type:       notionapi.ParentTypeDatabaseID,
			DatabaseID: notionapi.DatabaseID(databaseID),
		},
		Properties: notionapi.Properties{
			"Name": notionapi.TitleProperty{
				Type:  notionapi.PropertyTypeTitle,
				Title: []notionapi.RichText{newTextRichText(truncateText(title, 100))},
			},
		},
		Children: children,
	}

	// Create the page
	page, err := client.Page.Create(context.Background(), req)
	if err != nil {
		return "", fmt.Errorf("failed to create Notion page: %w", err)
	}

	// Append heading_4 blocks if any were skipped
	var heading4Blocks []map[string]interface{}
	for _, block := range blocks {
		if m, ok := block.(map[string]interface{}); ok {
			heading4Blocks = append(heading4Blocks, m)
		}
	}

	if len(heading4Blocks) > 0 {
		// Note: heading_4 blocks are not supported by jomei/notionapi
		// They would need to be appended using Block.AppendChildren with raw JSON
		// For now, log a warning
		slog.Warn("heading_4 blocks are not supported by jomei/notionapi and were skipped", "count", len(heading4Blocks))
	}

	return page.URL, nil
}

func sortSQLQueries(queries []store.SQLQuery) []store.SQLQuery {
	// first, graphqloperation
	// then, timestamp ascending

	sort.Slice(queries, func(i, j int) bool {
		if queries[i].GraphQLOperation != queries[j].GraphQLOperation {
			return queries[i].GraphQLOperation < queries[j].GraphQLOperation
		}

		if queries[i].LogFields != "" && queries[j].LogFields != "" {
			logFieldsI := make(map[string]string)
			if err := json.Unmarshal([]byte(queries[i].LogFields), &logFieldsI); err == nil {
				logFieldsJ := make(map[string]string)
				if err := json.Unmarshal([]byte(queries[j].LogFields), &logFieldsJ); err == nil {
					if logFieldsI["experiment_id"] == logFieldsJ["experiment_id"] {
						if logFieldsI["experimental_type"] == "experimental" {
							return true
						}
						return false
					}
				}
			}
		}
		return queries[i].CreatedAt.Before(queries[j].CreatedAt)
	})
	return queries
}

// createNotionPageForExecution creates a new page in Notion with execution details and SQL queries
func createNotionPageForExecution(apiKey, databaseID string, detail *store.ExecutionDetail) (string, error) {
	// Build page title
	title := detail.Execution.Name
	if title == "" {
		title = detail.Execution.RequestIDHeader
	}
	if title == "" {
		title = "Execution Details"
	}

	// Create blocks for the page content using jomei/notionapi types
	type blockOrRaw interface{}
	var blocks []blockOrRaw

	// Execution Information heading
	blocks = append(blocks, newHeading2Block("Execution Information"))

	// Metadata as bulleted list
	blocks = append(blocks, newBulletedListItemBlock(fmt.Sprintf("Request ID: %s", detail.Execution.RequestIDHeader)))
	blocks = append(blocks, newBulletedListItemBlock(fmt.Sprintf("Status Code: %d", detail.Execution.StatusCode)))
	blocks = append(blocks, newBulletedListItemBlock(fmt.Sprintf("Duration: %dms", detail.Execution.DurationMS)))
	blocks = append(blocks, newBulletedListItemBlock(fmt.Sprintf("Executed At: %s", detail.Execution.ExecutedAt.Format(time.RFC3339))))

	// Add SQL Queries section if available
	if len(detail.SQLQueries) > 0 {
		blocks = append(blocks, newHeading2Block(fmt.Sprintf("SQL Queries (%d)", len(detail.SQLQueries))))

		// Add each SQL query
		for idx, q := range sortSQLQueries(detail.SQLQueries) {
			// Query header
			queryTitle := fmt.Sprintf("Query %d: %s on %s", idx+1, q.GraphQLOperation, q.QueriedTable)
			blocks = append(blocks, newHeading3Block(queryTitle))

			// Get the query to display (interpolated if variables exist)
			displayQuery := q.Query
			if q.Variables != "" {
				displayQuery = sqlutil.InterpolateSQLQuery(q.Query, q.Variables)
			}
			formattedQuery := sqlutil.FormatSQLForDisplay(displayQuery)

			// Add SQL query as code block
			statement := ""
			for _, line := range strings.Split(formattedQuery, "\n") {
				if len(statement)+len(line) > 2000 {
					blocks = append(blocks, newCodeBlock(statement, "sql"))
					statement = ""
				}
				statement += line + "\n"
			}
			if statement != "" {
				blocks = append(blocks, newCodeBlock(statement, "sql"))
			}

			// Add query metadata
			blocks = append(blocks, newBulletedListItemBlock(fmt.Sprintf("Duration: %.2fms", q.DurationMS)))
			blocks = append(blocks, newBulletedListItemBlock(fmt.Sprintf("Rows: %d", q.Rows)))

			logFields := make(map[string]string)
			if err := json.Unmarshal([]byte(q.LogFields), &logFields); err == nil {
				for key, value := range logFields {
					blocks = append(blocks, newBulletedListItemBlock(fmt.Sprintf("%s: %s", key, value)))
				}
			}

			// Add EXPLAIN plan if available
			if q.ExplainPlan != "" {
				daliboLink := generateDaliboExplainLink(q.ExplainPlan, formattedQuery, title)
				slog.Info("dalibo link", "daliboLink", daliboLink)
				if daliboLink != "" {
					blocks = append(blocks, newParagraphBlock(
						newTextRichText("View in Dalibo EXPLAIN: "),
						newTextRichTextWithLink(title, daliboLink),
					))
				}

				explainText := sqlutil.FormatExplainPlanForNotion(q.ExplainPlan)
				blocks = append(blocks, newHeading4Block("EXPLAIN Plan"))

				// Add EXPLAIN plan as code block
				statement = ""
				for _, line := range strings.Split(explainText, "\n") {
					if len(statement)+len(line) > 2000 {
						blocks = append(blocks, newCodeBlock(statement, "json"))
						statement = ""
					}
					statement += line + "\n"
				}
				if statement != "" {
					blocks = append(blocks, newCodeBlock(statement, "json"))
				}
			}

			// Add separator between queries
			if idx < len(detail.SQLQueries)-1 {
				blocks = append(blocks, newDividerBlock())
			}
		}
	}

	// Convert blocks to notionapi.Block format (mix of notionapi.Block and raw blocks for heading_4)
	children := make([]notionapi.Block, 0, len(blocks))
	var heading4Blocks []map[string]interface{}
	for _, block := range blocks {
		switch b := block.(type) {
		case notionapi.Block:
			children = append(children, b)
		case map[string]interface{}:
			// Collect heading_4 blocks to append later
			heading4Blocks = append(heading4Blocks, b)
		default:
			return "", fmt.Errorf("unknown block type: %T", block)
		}
	}

	// Create Notion client
	client := notionapi.NewClient(notionapi.Token(apiKey))

	// Build page creation request
	req := &notionapi.PageCreateRequest{
		Parent: notionapi.Parent{
			Type:       notionapi.ParentTypeDatabaseID,
			DatabaseID: notionapi.DatabaseID(databaseID),
		},
		Properties: notionapi.Properties{
			"Name": notionapi.TitleProperty{
				Type:  notionapi.PropertyTypeTitle,
				Title: []notionapi.RichText{newTextRichText(truncateText(title, 100))},
			},
		},
		Children: children,
	}

	// Create the page
	page, err := client.Page.Create(context.Background(), req)
	if err != nil {
		return "", fmt.Errorf("failed to create Notion page: %w", err)
	}

	// Append heading_4 blocks if any were collected
	if len(heading4Blocks) > 0 {
		// Note: heading_4 blocks would need to be appended using Block.AppendChildren
		// For now, we'll log a warning since jomei/notionapi doesn't support heading_4
		slog.Warn("heading_4 blocks are not supported by jomei/notionapi and were skipped", "count", len(heading4Blocks))
	}

	return page.URL, nil
}

// truncateText truncates text to maxLen characters, adding ellipsis if truncated
func truncateText(text string, maxLen int) string {
	if len(text) <= maxLen {
		return text
	}
	return text[:maxLen-3] + "..."
}

// generateDaliboExplainLink generates a shareable link to Dalibo's EXPLAIN tool
// by posting the plan data to their API
func generateDaliboExplainLink(explainPlan, query, title string) string {
	if explainPlan == "" {
		return ""
	}

	// Dalibo's explain tool accepts plan data via POST form
	// We'll create a form and POST it to get a shareable link
	// However, since we can't easily get the redirect URL from a POST,
	// we'll create a link that opens the explain tool with instructions

	// Try to POST to Dalibo's API to create a shareable link
	formData := url.Values{}
	formData.Set("title", truncateText(title, 200))
	formData.Set("plan", explainPlan)
	formData.Set("query", truncateText(query, 5000)) // Limit query size

	// Create HTTP request
	req, err := http.NewRequest("POST", "https://explain.dalibo.com/new", strings.NewReader(formData.Encode()))
	if err != nil {
		slog.Error("failed to create request", "error", err)
		// If request creation fails, return base URL
		return "https://explain.dalibo.com/new"
	}

	req.Header.Set("Content-Type", "application/x-www-form-urlencoded")

	redirectURL := ""
	// Make request with timeout
	client := &http.Client{
		Timeout: 10 * time.Second,
		CheckRedirect: func(req *http.Request, via []*http.Request) error {
			slog.Info("redirect", "redirect", req.URL.String())
			redirectURL = req.URL.String()

			// Follow redirects
			return nil
		},
	}

	resp, err := client.Do(req)
	if err != nil {
		// If request fails, return base URL
		slog.Error("failed to make request", "error", err)
		return "https://explain.dalibo.com/new"
	}
	defer resp.Body.Close()

	if redirectURL != "" {
		return redirectURL
	}

	if resp.StatusCode >= 300 && resp.StatusCode < 400 {
		location := resp.Header.Get("Location")
		if location != "" {
			return location
		}
	}

	slog.Info("response", "response", resp)
	slog.Info("redirectURL", "redirectURL", redirectURL)

	// Read response body to check for a link
	body, err := io.ReadAll(resp.Body)
	slog.Info("body", "body", string(body))
	if err == nil {
		// Try to extract URL from response
		// Dalibo might return a JSON response with a URL
		var result map[string]interface{}
		if err := json.Unmarshal(body, &result); err == nil {
			slog.Info("result", "result", result)
			if urlStr, ok := result["url"].(string); ok {
				return urlStr
			}
		}
		// Try to find URL in HTML response
		urlPattern := regexp.MustCompile(`https://explain\.dalibo\.com/plan/[a-zA-Z0-9]+`)
		matches := urlPattern.FindString(string(body))
		slog.Info("matches", "matches", matches)
		if matches != "" {
			return matches
		}
	}

	// Fallback: return base URL
	return "https://explain.dalibo.com/new"
}

// ============================================================================
// HTTP Handlers - Server & Database Configuration
// ============================================================================

func (wa *WebApp) handleServers(w http.ResponseWriter, r *http.Request) {
	if wa.store == nil {
		http.Error(w, "Database not available", http.StatusServiceUnavailable)
		return
	}

	switch r.Method {
	case http.MethodGet:
		servers, err := wa.store.ListServers()
		if err != nil {
			http.Error(w, err.Error(), http.StatusInternalServerError)
			return
		}
		w.Header().Set("Content-Type", "application/json")
		json.NewEncoder(w).Encode(servers)
	case http.MethodPost:
		var server store.Server
		if err := json.NewDecoder(r.Body).Decode(&server); err != nil {
			http.Error(w, err.Error(), http.StatusBadRequest)
			return
		}
		id, err := wa.store.CreateServer(&server)
		if err != nil {
			http.Error(w, err.Error(), http.StatusInternalServerError)
			return
		}
		w.Header().Set("Content-Type", "application/json")
		json.NewEncoder(w).Encode(map[string]int64{"id": id})
	default:
		http.Error(w, "Method not allowed", http.StatusMethodNotAllowed)
	}
}

func (wa *WebApp) handleServerDetail(w http.ResponseWriter, r *http.Request) {
	if wa.store == nil {
		http.Error(w, "Database not available", http.StatusServiceUnavailable)
		return
	}

	// Extract ID from path
	path := strings.TrimPrefix(r.URL.Path, "/api/servers/")
	id, err := strconv.ParseInt(path, 10, 64)
	if err != nil {
		http.Error(w, "Invalid server ID", http.StatusBadRequest)
		return
	}

	switch r.Method {
	case http.MethodGet:
		server, err := wa.store.GetServer(id)
		if err != nil {
			http.Error(w, err.Error(), http.StatusInternalServerError)
			return
		}
		if server == nil {
			http.Error(w, "Server not found", http.StatusNotFound)
			return
		}
		w.Header().Set("Content-Type", "application/json")
		json.NewEncoder(w).Encode(server)
	case http.MethodPut:
		var server store.Server
		if err := json.NewDecoder(r.Body).Decode(&server); err != nil {
			http.Error(w, err.Error(), http.StatusBadRequest)
			return
		}
		server.ID = uint(id)
		if err := wa.store.UpdateServer(&server); err != nil {
			http.Error(w, err.Error(), http.StatusInternalServerError)
			return
		}
		w.WriteHeader(http.StatusNoContent)
	case http.MethodDelete:
		if err := wa.store.DeleteServer(id); err != nil {
			http.Error(w, err.Error(), http.StatusInternalServerError)
			return
		}
		w.WriteHeader(http.StatusNoContent)
	default:
		http.Error(w, "Method not allowed", http.StatusMethodNotAllowed)
	}
}

func (wa *WebApp) handleDatabaseURLs(w http.ResponseWriter, r *http.Request) {
	if wa.store == nil {
		http.Error(w, "Database not available", http.StatusServiceUnavailable)
		return
	}

	switch r.Method {
	case http.MethodGet:
		wa.listDatabaseURLs(w, r)
	case http.MethodPost:
		wa.createDatabaseURL(w, r)
	default:
		http.Error(w, "Method not allowed", http.StatusMethodNotAllowed)
	}
}

func (wa *WebApp) listDatabaseURLs(w http.ResponseWriter, r *http.Request) {
	dbURLs, err := wa.store.ListDatabaseURLs()
	if err != nil {
		http.Error(w, err.Error(), http.StatusInternalServerError)
		return
	}

	w.Header().Set("Content-Type", "application/json")
	json.NewEncoder(w).Encode(dbURLs)
}

func (wa *WebApp) createDatabaseURL(w http.ResponseWriter, r *http.Request) {
	var dbURL store.DatabaseURL
	if err := json.NewDecoder(r.Body).Decode(&dbURL); err != nil {
		http.Error(w, err.Error(), http.StatusBadRequest)
		return
	}

	id, err := wa.store.CreateDatabaseURL(&dbURL)
	if err != nil {
		http.Error(w, err.Error(), http.StatusInternalServerError)
		return
	}

	w.Header().Set("Content-Type", "application/json")
	json.NewEncoder(w).Encode(map[string]int64{"id": id})
}

func (wa *WebApp) handleDatabaseURLDetail(w http.ResponseWriter, r *http.Request) {
	if wa.store == nil {
		http.Error(w, "Database not available", http.StatusServiceUnavailable)
		return
	}

	// Extract ID from path
	path := strings.TrimPrefix(r.URL.Path, "/api/database-urls/")
	id, err := strconv.ParseInt(path, 10, 64)
	if err != nil {
		http.Error(w, "Invalid database URL ID", http.StatusBadRequest)
		return
	}

	switch r.Method {
	case http.MethodGet:
		dbURL, err := wa.store.GetDatabaseURL(id)
		if err != nil {
			http.Error(w, err.Error(), http.StatusInternalServerError)
			return
		}
		if dbURL == nil {
			http.Error(w, "Database URL not found", http.StatusNotFound)
			return
		}
		w.Header().Set("Content-Type", "application/json")
		json.NewEncoder(w).Encode(dbURL)
	case http.MethodPut:
		var dbURL store.DatabaseURL
		if err := json.NewDecoder(r.Body).Decode(&dbURL); err != nil {
			http.Error(w, err.Error(), http.StatusBadRequest)
			return
		}
		dbURL.ID = uint(id)
		if err := wa.store.UpdateDatabaseURL(&dbURL); err != nil {
			http.Error(w, err.Error(), http.StatusInternalServerError)
			return
		}
		w.WriteHeader(http.StatusNoContent)
	case http.MethodDelete:
		if err := wa.store.DeleteDatabaseURL(id); err != nil {
			http.Error(w, err.Error(), http.StatusInternalServerError)
			return
		}
		w.WriteHeader(http.StatusNoContent)
	default:
		http.Error(w, "Method not allowed", http.StatusMethodNotAllowed)
	}
}

func (wa *WebApp) executeRequestWithOverrides(requestID int64, serverIDOverride *uint, urlOverride, bearerTokenOverride, devIDOverride, experimentalModeOverride, requestDataOverride string) int64 {
	req, err := wa.store.GetRequest(requestID)
	if err != nil {
		slog.Error("failed to get request", "request_id", requestID, "error", err)
		return 0
	}
	if req == nil {
		slog.Warn("request not found", "request_id", requestID)
		return 0
	}

	// Generate request ID
	requestIDHeader := httputil.GenerateRequestID()

	// Get server info for execution
	var url, bearerToken, devID, experimentalMode, connectionString string
	var serverIDForExec *uint

	// Use override server if provided, otherwise use sample query's server
	if serverIDOverride != nil {
		server, err := wa.store.GetServer(int64(*serverIDOverride))
		if err != nil {
			slog.Error("failed to get override server", "server_id", *serverIDOverride, "error", err)
			return 0
		}
		if server != nil {
			url = server.URL
			bearerToken = server.BearerToken
			devID = server.DevID
			experimentalMode = server.ExperimentalMode
			serverIDForExec = serverIDOverride

			if server.DefaultDatabase != nil {
				connectionString = server.DefaultDatabase.ConnectionString
			}
		}
	} else if req.Server != nil {
		url = req.Server.URL
		bearerToken = req.Server.BearerToken
		devID = req.Server.DevID
		experimentalMode = req.Server.ExperimentalMode
		serverIDForExec = &req.Server.ID

		if req.Server.DefaultDatabase != nil {
			connectionString = req.Server.DefaultDatabase.ConnectionString
		}
	}

	// Apply overrides
	if urlOverride != "" {
		url = urlOverride
	}
	if bearerTokenOverride != "" {
		bearerToken = bearerTokenOverride
	}
	if devIDOverride != "" {
		devID = devIDOverride
	}
	if experimentalModeOverride != "" {
		experimentalMode = experimentalModeOverride
	}

	// Determine request data to use
	requestData := req.RequestData
	if requestDataOverride != "" {
		requestData = requestDataOverride
	}

	// Convert requestID to pointer for SampleID
	sampleID := uint(requestID)

	// Create execution record immediately with pending status
	execution := &store.ExecutedRequest{
		SampleID:            &sampleID,
		ServerID:            serverIDForExec,
		RequestIDHeader:     requestIDHeader,
		RequestBody:         requestData,
		ExecutedAt:          time.Now(),
		StatusCode:          0, // 0 indicates pending
		BearerTokenOverride: bearerTokenOverride,
		DevIDOverride:       devIDOverride,
	}

	// Save execution immediately
	execID, err := wa.store.CreateExecution(execution)
	if err != nil {
		slog.Error("failed to save execution", "error", err)
		return 0
	}

	// Execute HTTP request in background
	go func() {
		startTime := time.Now()
		statusCode, responseBody, responseHeaders, err := httputil.MakeHTTPRequest(url, []byte(requestData), requestIDHeader, bearerToken, devID, experimentalMode)
		execution.DurationMS = time.Since(startTime).Milliseconds()
		execution.StatusCode = statusCode
		execution.ResponseBody = responseBody
		execution.ResponseHeaders = responseHeaders

		if err != nil {
			execution.Error = err.Error()
		}

		// Check for GraphQL errors in response body (even with 200 status)
		if execution.Error == "" && statusCode == 200 && responseBody != "" {
			var responseData interface{}
			if err := json.Unmarshal([]byte(responseBody), &responseData); err == nil {
				if hasErrors, message, key := httputil.ContainsErrorsKey(responseData, ""); hasErrors {
					slog.Warn("GraphQL errors in response", "message", message, "key", key)
					execution.Error = fmt.Sprintf("GraphQL errors in response: %s at %s", message, key)
				}
			}
		}

		// Update execution with results
		execution.ID = uint(execID)
		if err := wa.store.UpdateExecution(execution); err != nil {
			slog.Error("failed to update execution", "error", err)
			return
		}

		slog.Info("request executed", "request_id", requestID, "header_id", requestIDHeader, "status", statusCode, "duration_ms", execution.DurationMS)

		// Collect logs
		collectedLogs := httputil.CollectLogsForRequest(requestIDHeader, wa.logStore, 10*time.Second)

		// Save logs
		if len(collectedLogs) > 0 {
			if err := wa.store.SaveExecutionLogs(execID, collectedLogs); err != nil {
				slog.Error("failed to save logs", "error", err)
			}
		}

		// Extract and save SQL queries
		sqlQueries := sqlutil.ExtractSQLQueries(collectedLogs)
		if len(sqlQueries) > 0 {
			if err := wa.store.SaveSQLQueries(execID, sqlQueries); err != nil {
				slog.Error("failed to save SQL queries", "error", err)
			}

			// Auto-execute EXPLAIN for queries taking longer than 2ms
			for i, q := range sqlQueries {
				if q.DurationMS > 2.0 {
					// Parse db.vars to extract parameters
					variables := make(map[string]string)
					if q.Variables != "" {
						var varsArray []interface{}
						if err := json.Unmarshal([]byte(q.Variables), &varsArray); err == nil {
							// Convert array values to map with 1-based indices
							for idx, val := range varsArray {
								variables[fmt.Sprintf("%d", idx+1)] = fmt.Sprintf("%v", val)
							}
						} else {
							slog.Warn("failed to parse db.vars", "query_index", i, "error", err)
						}
					}

					// Execute EXPLAIN
					req := sqlexplain.Request{
						Query:            q.Query,
						Variables:        variables,
						ConnectionString: connectionString,
					}
					resp := sqlexplain.Explain(req)

					if resp.Error != "" {
						slog.Warn("auto-EXPLAIN failed", "query_index", i, "error", resp.Error)
						continue
					}

					// Save the EXPLAIN plan to database
					planJSON, _ := json.Marshal(resp.QueryPlan)
					if err := wa.store.UpdateQueryExplainPlan(execID, q.QueryHash, string(planJSON)); err != nil {
						slog.Error("failed to save EXPLAIN plan", "query_index", i, "error", err)
					}
				}
			}
		}
	}()

	return execID
}

func loggingMiddleware(next http.HandlerFunc) http.HandlerFunc {
	return func(w http.ResponseWriter, r *http.Request) {
		startTime := time.Now()

		next(w, r)

		slog.Info(fmt.Sprintf("%s %s", r.Method, r.URL.Path),
			"method", r.Method,
			"path", r.URL.Path,
			"remote", r.RemoteAddr,
			"duration_ms", time.Since(startTime).Milliseconds(),
		)
	}
}

// ============================================================================
// HTTP Handlers - Container Retention Settings
// ============================================================================

func (wa *WebApp) handleRetention(w http.ResponseWriter, r *http.Request) {
	if wa.store == nil {
		http.Error(w, "Database not available", http.StatusServiceUnavailable)
		return
	}

	switch r.Method {
	case http.MethodGet:
		retentions, err := wa.store.ListContainerRetentions()
		if err != nil {
			http.Error(w, err.Error(), http.StatusInternalServerError)
			return
		}
		w.Header().Set("Content-Type", "application/json")
		json.NewEncoder(w).Encode(retentions)
	case http.MethodPost:
		var retention store.ContainerRetention
		if err := json.NewDecoder(r.Body).Decode(&retention); err != nil {
			http.Error(w, err.Error(), http.StatusBadRequest)
			return
		}
		if err := wa.store.SaveContainerRetention(&retention); err != nil {
			http.Error(w, err.Error(), http.StatusInternalServerError)
			return
		}

		for _, container := range wa.containers {
			if container.Name == retention.ContainerName {
				containerID := container.ID
				slog.Info("setting container retention", "containerID", containerID, "retention", retention)
				wa.logStore.SetContainerRetention(containerID, logstore.ContainerRetentionPolicy{
					Type:  retention.RetentionType,
					Value: retention.RetentionValue,
				})
			}
		}
		w.Header().Set("Content-Type", "application/json")
		json.NewEncoder(w).Encode(retention)
	default:
		http.Error(w, "Method not allowed", http.StatusMethodNotAllowed)
	}
}

// shutdown safely cancels context and closes channels, ensuring it only happens once
func (wa *WebApp) shutdown() {
	wa.shutdownOnce.Do(func() {
		slog.Info("cancelling context to stop goroutines")
		wa.cancel()

		// Give goroutines time to see context cancellation and exit
		// This prevents them from trying to send on a closed channel
		time.Sleep(300 * time.Millisecond)

		// Close logChan to signal that no more logs will be processed
		// sync.Once ensures this only happens once
		close(wa.logChan)
	})
}

func (wa *WebApp) handleRetentionDetail(w http.ResponseWriter, r *http.Request) {
	if wa.store == nil {
		http.Error(w, "Database not available", http.StatusServiceUnavailable)
		return
	}

	// Extract container name from path
	containerName := strings.TrimPrefix(r.URL.Path, "/api/retention/")
	if containerName == "" {
		http.Error(w, "Container name required", http.StatusBadRequest)
		return
	}

	switch r.Method {
	case http.MethodGet:
		retention, err := wa.store.GetContainerRetention(containerName)
		if err != nil {
			http.Error(w, err.Error(), http.StatusInternalServerError)
			return
		}
		if retention == nil {
			http.Error(w, "Retention settings not found", http.StatusNotFound)
			return
		}
		w.Header().Set("Content-Type", "application/json")
		json.NewEncoder(w).Encode(retention)
	case http.MethodDelete:
		if err := wa.store.DeleteContainerRetention(containerName); err != nil {
			http.Error(w, err.Error(), http.StatusInternalServerError)
			return
		}
		w.WriteHeader(http.StatusNoContent)
	default:
		http.Error(w, "Method not allowed", http.StatusMethodNotAllowed)
	}
}

func (wa *WebApp) Run(addr string) error {
	if err := wa.loadContainers(); err != nil {
		return err
	}

	// Try to initialize database connection for EXPLAIN queries
	if err := sqlexplain.Init(); err != nil {
		slog.Warn("DATABASE_URL not set, database connection not available (EXPLAIN feature disabled)", "error", err)
	} else {
		slog.Info("database connection established for EXPLAIN queries")
	}

	slog.Info("starting background goroutines")
	go wa.processLogs()
	go wa.monitorContainers()

	if err := wa.loadContainerRetentions(); err != nil {
		slog.Error("failed to load container retentions", "error", err)
	} else {
		slog.Info("loaded container retentions")
	}

	http.HandleFunc("/api/containers", loggingMiddleware(wa.handleContainers))
	http.HandleFunc("/api/logs", loggingMiddleware(wa.handleLogs))
	http.HandleFunc("/api/ws", loggingMiddleware(wa.handleWebSocket))
	http.HandleFunc("/api/explain", loggingMiddleware(wa.handleExplain))
	http.HandleFunc("/api/save-trace", loggingMiddleware(wa.handleSaveTrace))
	http.HandleFunc("/api/execute", loggingMiddleware(wa.handleExecute))
	http.HandleFunc("/api/debug", loggingMiddleware(wa.handleDebug))

	// Request management endpoints
	http.HandleFunc("/api/servers", loggingMiddleware(wa.handleServers))
	http.HandleFunc("/api/servers/", loggingMiddleware(wa.handleServerDetail))
	http.HandleFunc("/api/database-urls", loggingMiddleware(wa.handleDatabaseURLs))
	http.HandleFunc("/api/database-urls/", loggingMiddleware(wa.handleDatabaseURLDetail))
	http.HandleFunc("/api/requests", loggingMiddleware(wa.handleRequests))
	http.HandleFunc("/api/requests/", loggingMiddleware(func(w http.ResponseWriter, r *http.Request) {
		if strings.HasSuffix(r.URL.Path, "/execute") {
			wa.handleExecuteRequest(w, r)
		} else {
			wa.handleRequestDetail(w, r)
		}
	}))
	http.HandleFunc("/api/executions", loggingMiddleware(wa.handleExecutions))
	http.HandleFunc("/api/all-executions", loggingMiddleware(wa.handleAllExecutions))
	http.HandleFunc("/api/executions/", loggingMiddleware(wa.handleExecutionDetail))
	http.HandleFunc("/api/sql/", loggingMiddleware(wa.handleSQLDetail))
	http.HandleFunc("/api/retention", loggingMiddleware(wa.handleRetention))
	http.HandleFunc("/api/retention/", loggingMiddleware(wa.handleRetentionDetail))

	// Serve static assets from Vite build output
	// In production, serve from dist folder built by Vite
	// In development, the Vite dev server will handle this
	distDir := "./web/dist"
	if _, err := os.Stat(distDir); os.IsNotExist(err) {
		slog.Warn("dist directory not found. Run 'npm run build' in web directory.")
		distDir = "./web"
	}

	// Serve static files with correct MIME types
	serveFiles := func(prefix, dir string) {
		fs := http.FileServer(http.Dir(dir))
		http.Handle(prefix, http.StripPrefix(prefix, http.HandlerFunc(func(w http.ResponseWriter, r *http.Request) {
			// Let http.FileServer handle MIME type detection
			fs.ServeHTTP(w, r)
		})))
	}

	serveFiles("/static/", distDir+"/static")
	serveFiles("/assets/", distDir+"/assets")
	serveFiles("/js/", distDir+"/js")
	serveFiles("/css/", distDir+"/css")
	serveFiles("/lib/", distDir+"/lib")
>>>>>>> bd0ce5cc

	// Serve SPA for all non-API and non-static routes
	r.PathPrefix("/").HandlerFunc(func(w http.ResponseWriter, r *http.Request) {
		// For SPA routes, serve index.html from dist folder for all other paths
		// This enables Vue Router client-side routing
		indexPath := filepath.Join(distDir, "index.html")
		http.ServeFile(w, r, indexPath)
	})

	// Create HTTP server with graceful shutdown
	server := &http.Server{
		Addr:    addr,
		Handler: r, // Use the mux router as handler
	}

	// Set up signal handling for graceful shutdown
	sigChan := make(chan os.Signal, 1)
	signal.Notify(sigChan, os.Interrupt, syscall.SIGTERM)

	// Start server in a goroutine
	errChan := make(chan error, 1)
	go func() {
		slog.Info("server starting", "address", "http://localhost"+addr)
		if err := server.ListenAndServe(); err != nil && err != http.ErrServerClosed {
			errChan <- err
		}
	}()

	// Wait for interrupt signal or server error
	select {
	case err := <-errChan:
		slog.Error("server error, shutting down", "error", err)
		wa.shutdown()
		return err
	case sig := <-sigChan:
		slog.Info("received shutdown signal", "signal", sig)

		// Shutdown gracefully
		wa.shutdown()

		// Give goroutines a moment to exit
		time.Sleep(200 * time.Millisecond)

		// Create shutdown context with timeout
		slog.Info("initiating graceful server shutdown", "timeout", "5s")
		shutdownCtx, shutdownCancel := context.WithTimeout(context.Background(), 5*time.Second)
		defer shutdownCancel()

		// Shutdown server gracefully
		if err := server.Shutdown(shutdownCtx); err != nil {
			slog.Error("server shutdown error", "error", err)
			return err
		}

		slog.Info("server shutdown complete")
		return nil
	}
}

func main() {
	slog.Info("application starting")

	app, err := NewWebApp()
	if err != nil {
		slog.Error("failed to create app", "error", err)
		os.Exit(1)
	}

	defer func() {
		slog.Info("application shutting down, cleaning up resources")
		// Shutdown will handle context cancellation
		app.shutdown()

		slog.Info("closing SQL explain connection")
		sqlexplain.Close()

		if app.store != nil {
			slog.Info("closing database store")
			app.store.Close()
		}

		if app.docker != nil {
			slog.Info("closing Docker client")
			app.docker.Close()
		}

		slog.Info("cleanup complete")
	}()

	if err := app.Run(":9000"); err != nil {
		slog.Error("failed to run server", "error", err)
		os.Exit(1)
	}
}<|MERGE_RESOLUTION|>--- conflicted
+++ resolved
@@ -788,97 +788,38 @@
 // ============================================================================
 
 func (wa *WebApp) shutdown() {
-wa.shutdownOnce.Do(func() {
-slog.Info("cancelling context to stop goroutines")
-wa.cancel()
-
-// Give goroutines time to see context cancellation and exit
-// This prevents them from trying to send on a closed channel
-time.Sleep(300 * time.Millisecond)
-
-// Close logChan to signal that no more logs will be processed
-// sync.Once ensures this only happens once
-close(wa.logChan)
-})
-}
-
+	wa.shutdownOnce.Do(func() {
+		slog.Info("cancelling context to stop goroutines")
+		wa.cancel()
+
+		// Give goroutines time to see context cancellation and exit
+		// This prevents them from trying to send on a closed channel
+		time.Sleep(300 * time.Millisecond)
+
+		// Close logChan to signal that no more logs will be processed
+		// sync.Once ensures this only happens once
+		close(wa.logChan)
+	})
+}
 
 func loggingMiddleware(next http.Handler) http.Handler {
-return http.HandlerFunc(func(w http.ResponseWriter, r *http.Request) {
-startTime := time.Now()
-
-next.ServeHTTP(w, r)
-
-slog.Info(fmt.Sprintf("%s %s", r.Method, r.URL.Path),
-"method", r.Method,
-"path", r.URL.Path,
-"remote", r.RemoteAddr,
-"duration_ms", time.Since(startTime).Milliseconds(),
-)
-})
-}
-
-<<<<<<< HEAD
+	return http.HandlerFunc(func(w http.ResponseWriter, r *http.Request) {
+		startTime := time.Now()
+
+		next.ServeHTTP(w, r)
+
+		slog.Info(fmt.Sprintf("%s %s", r.Method, r.URL.Path),
+			"method", r.Method,
+			"path", r.URL.Path,
+			"remote", r.RemoteAddr,
+			"duration_ms", time.Since(startTime).Milliseconds(),
+		)
+	})
+}
+
 func (wa *WebApp) Run(addr string) error {
 	if err := wa.loadContainers(); err != nil {
 		return err
-=======
-// handleExecute executes a request without requiring a saved sample query
-func (wa *WebApp) handleExecute(w http.ResponseWriter, r *http.Request) {
-	if wa.store == nil {
-		http.Error(w, "Database not available", http.StatusServiceUnavailable)
-		return
-	}
-
-	if r.Method != http.MethodPost {
-		http.Error(w, "Method not allowed", http.StatusMethodNotAllowed)
-		return
-	}
-
-	var input struct {
-		ServerID                 *uint  `json:"serverId"`
-		URLOverride              string `json:"urlOverride,omitempty"`
-		BearerTokenOverride      string `json:"bearerTokenOverride,omitempty"`
-		DevIDOverride            string `json:"devIdOverride,omitempty"`
-		ExperimentalModeOverride string `json:"experimentalModeOverride,omitempty"`
-		RequestData              string `json:"requestData"`
-		Sync                     bool   `json:"sync,omitempty"`
-	}
-
-	if err := json.NewDecoder(r.Body).Decode(&input); err != nil {
-		http.Error(w, err.Error(), http.StatusBadRequest)
-		return
-	}
-
-	if input.RequestData == "" {
-		http.Error(w, "requestData is required", http.StatusBadRequest)
-		return
-	}
-
-	if input.ServerID == nil {
-		http.Error(w, "serverId is required", http.StatusBadRequest)
-		return
-	}
-
-	// Get server info
-	server, err := wa.store.GetServer(int64(*input.ServerID))
-	if err != nil {
-		http.Error(w, err.Error(), http.StatusInternalServerError)
-		return
-	}
-	if server == nil {
-		http.Error(w, "Server not found", http.StatusNotFound)
-		return
-	}
-
-	url := server.URL
-	bearerToken := server.BearerToken
-	devID := server.DevID
-	experimentalMode := server.ExperimentalMode
-	connectionString := ""
-	if server.DefaultDatabase != nil {
-		connectionString = server.DefaultDatabase.ConnectionString
->>>>>>> bd0ce5cc
 	}
 
 	// Try to initialize database connection for EXPLAIN queries
@@ -886,9 +827,6 @@
 		slog.Warn("DATABASE_URL not set, database connection not available (EXPLAIN feature disabled)", "error", err)
 	} else {
 		slog.Info("database connection established for EXPLAIN queries")
-	}
-	if input.ExperimentalModeOverride != "" {
-		experimentalMode = input.ExperimentalModeOverride
 	}
 
 	slog.Info("starting background goroutines")
@@ -914,7 +852,7 @@
 
 	// Create Gorilla mux router
 	r := mux.NewRouter()
-	
+
 	// Apply logging middleware to all routes
 	r.Use(loggingMiddleware)
 
@@ -965,1586 +903,12 @@
 		distDir = "./web"
 	}
 
-<<<<<<< HEAD
 	// Serve static files using mux
 	r.PathPrefix("/static/").Handler(http.StripPrefix("/static/", http.FileServer(http.Dir(distDir+"/static"))))
 	r.PathPrefix("/assets/").Handler(http.StripPrefix("/assets/", http.FileServer(http.Dir(distDir+"/assets"))))
 	r.PathPrefix("/js/").Handler(http.StripPrefix("/js/", http.FileServer(http.Dir(distDir+"/js"))))
 	r.PathPrefix("/css/").Handler(http.StripPrefix("/css/", http.FileServer(http.Dir(distDir+"/css"))))
 	r.PathPrefix("/lib/").Handler(http.StripPrefix("/lib/", http.FileServer(http.Dir(distDir+"/lib"))))
-=======
-	// If sync is true, execute synchronously and return response
-	if input.Sync {
-		executeRequest()
-
-		// Return the execution result with response
-		w.Header().Set("Content-Type", "application/json")
-		json.NewEncoder(w).Encode(map[string]interface{}{
-			"status":       "completed",
-			"executionId":  execID,
-			"responseBody": execution.ResponseBody,
-			"statusCode":   execution.StatusCode,
-			"durationMs":   execution.DurationMS,
-			"error":        execution.Error,
-		})
-	} else {
-		// Execute HTTP request in background
-		go executeRequest()
-
-		w.Header().Set("Content-Type", "application/json")
-		json.NewEncoder(w).Encode(map[string]interface{}{
-			"status":      "started",
-			"executionId": execID,
-		})
-	}
-}
-
-// ============================================================================
-// HTTP Handlers - Request & Execution Management
-// ============================================================================
-
-// Request management handlers
-func (wa *WebApp) handleRequests(w http.ResponseWriter, r *http.Request) {
-	if wa.store == nil {
-		http.Error(w, "Database not available", http.StatusServiceUnavailable)
-		return
-	}
-
-	switch r.Method {
-	case http.MethodGet:
-		wa.listRequests(w, r)
-	case http.MethodPost:
-		wa.createRequest(w, r)
-	default:
-		http.Error(w, "Method not allowed", http.StatusMethodNotAllowed)
-	}
-}
-
-func (wa *WebApp) listRequests(w http.ResponseWriter, r *http.Request) {
-	requests, err := wa.store.ListRequests()
-	if err != nil {
-		http.Error(w, err.Error(), http.StatusInternalServerError)
-		return
-	}
-
-	w.Header().Set("Content-Type", "application/json")
-	json.NewEncoder(w).Encode(requests)
-}
-
-func (wa *WebApp) createRequest(w http.ResponseWriter, r *http.Request) {
-	// Parse the incoming request which may have server fields or a serverID
-	var input struct {
-		Name        string `json:"name"`
-		ServerID    *uint  `json:"serverId,omitempty"`
-		URL         string `json:"url,omitempty"`
-		BearerToken string `json:"bearerToken,omitempty"`
-		DevID       string `json:"devId,omitempty"`
-		RequestData string `json:"requestData"`
-	}
-
-	if err := json.NewDecoder(r.Body).Decode(&input); err != nil {
-		http.Error(w, err.Error(), http.StatusBadRequest)
-		return
-	}
-
-	// If URL is provided but no serverID, create a new server
-	var serverID *uint
-	if input.ServerID != nil {
-		// Use existing server
-		serverID = input.ServerID
-	} else if input.URL != "" {
-		// Create new server with URL and credentials
-		server := &store.Server{
-			Name:        input.URL, // Use URL as name for now
-			URL:         input.URL,
-			BearerToken: input.BearerToken,
-			DevID:       input.DevID,
-		}
-
-		sid, err := wa.store.CreateServer(server)
-		if err != nil {
-			http.Error(w, fmt.Sprintf("Failed to create server: %v", err), http.StatusInternalServerError)
-			return
-		}
-		sidUint := uint(sid)
-		serverID = &sidUint
-	}
-
-	// Create the request
-	req := &store.SampleQuery{
-		Name:        input.Name,
-		ServerID:    serverID,
-		RequestData: input.RequestData,
-	}
-
-	id, err := wa.store.CreateRequest(req)
-	if err != nil {
-		http.Error(w, err.Error(), http.StatusInternalServerError)
-		return
-	}
-
-	w.Header().Set("Content-Type", "application/json")
-	json.NewEncoder(w).Encode(map[string]int64{"id": id})
-}
-
-func (wa *WebApp) handleRequestDetail(w http.ResponseWriter, r *http.Request) {
-	if wa.store == nil {
-		http.Error(w, "Database not available", http.StatusServiceUnavailable)
-		return
-	}
-
-	// Extract ID from path
-	path := strings.TrimPrefix(r.URL.Path, "/api/requests/")
-	id, err := strconv.ParseInt(path, 10, 64)
-	if err != nil {
-		http.Error(w, "Invalid request ID", http.StatusBadRequest)
-		return
-	}
-
-	switch r.Method {
-	case http.MethodGet:
-		req, err := wa.store.GetRequest(id)
-		if err != nil {
-			http.Error(w, err.Error(), http.StatusInternalServerError)
-			return
-		}
-		if req == nil {
-			http.Error(w, "Request not found", http.StatusNotFound)
-			return
-		}
-		w.Header().Set("Content-Type", "application/json")
-		json.NewEncoder(w).Encode(req)
-	case http.MethodDelete:
-		if err := wa.store.DeleteRequest(id); err != nil {
-			http.Error(w, err.Error(), http.StatusInternalServerError)
-			return
-		}
-		w.WriteHeader(http.StatusNoContent)
-	default:
-		http.Error(w, "Method not allowed", http.StatusMethodNotAllowed)
-	}
-}
-
-func (wa *WebApp) handleExecuteRequest(w http.ResponseWriter, r *http.Request) {
-	if wa.store == nil {
-		http.Error(w, "Database not available", http.StatusServiceUnavailable)
-		return
-	}
-
-	if r.Method != http.MethodPost {
-		http.Error(w, "Method not allowed", http.StatusMethodNotAllowed)
-		return
-	}
-
-	// Extract ID from path
-	path := strings.TrimPrefix(r.URL.Path, "/api/requests/")
-	path = strings.TrimSuffix(path, "/execute")
-	id, err := strconv.ParseInt(path, 10, 64)
-	if err != nil {
-		http.Error(w, "Invalid request ID", http.StatusBadRequest)
-		return
-	}
-
-	// Parse request body for overrides
-	var input struct {
-		ServerID                 *uint  `json:"serverId,omitempty"`
-		URLOverride              string `json:"urlOverride,omitempty"`
-		BearerTokenOverride      string `json:"bearerTokenOverride,omitempty"`
-		DevIDOverride            string `json:"devIdOverride,omitempty"`
-		ExperimentalModeOverride string `json:"experimentalModeOverride,omitempty"`
-		RequestDataOverride      string `json:"requestDataOverride,omitempty"`
-	}
-
-	if r.Body != nil {
-		if err := json.NewDecoder(r.Body).Decode(&input); err != nil {
-			// Ignore decode errors for backward compatibility
-			slog.Warn("failed to decode execute request body", "error", err)
-		}
-	}
-
-	// Execute request in background with overrides
-	executionID := wa.executeRequestWithOverrides(id, input.ServerID, input.URLOverride, input.BearerTokenOverride, input.DevIDOverride, input.ExperimentalModeOverride, input.RequestDataOverride)
-
-	w.Header().Set("Content-Type", "application/json")
-	json.NewEncoder(w).Encode(map[string]interface{}{
-		"status":      "started",
-		"executionId": executionID,
-	})
-}
-
-func (wa *WebApp) handleExecutions(w http.ResponseWriter, r *http.Request) {
-	if wa.store == nil {
-		http.Error(w, "Database not available", http.StatusServiceUnavailable)
-		return
-	}
-
-	// Extract request ID from query param
-	requestIDStr := r.URL.Query().Get("request_id")
-	if requestIDStr == "" {
-		http.Error(w, "request_id parameter required", http.StatusBadRequest)
-		return
-	}
-
-	requestID, err := strconv.ParseInt(requestIDStr, 10, 64)
-	if err != nil {
-		http.Error(w, "Invalid request_id", http.StatusBadRequest)
-		return
-	}
-
-	executions, err := wa.store.ListExecutions(requestID)
-	if err != nil {
-		http.Error(w, err.Error(), http.StatusInternalServerError)
-		return
-	}
-
-	w.Header().Set("Content-Type", "application/json")
-	json.NewEncoder(w).Encode(executions)
-}
-
-func (wa *WebApp) handleAllExecutions(w http.ResponseWriter, r *http.Request) {
-	if wa.store == nil {
-		http.Error(w, "Database not available", http.StatusServiceUnavailable)
-		return
-	}
-
-	// Parse query parameters
-	query := r.URL.Query()
-	limit := 20
-	if limitStr := query.Get("limit"); limitStr != "" {
-		if parsedLimit, err := strconv.Atoi(limitStr); err == nil && parsedLimit > 0 {
-			limit = parsedLimit
-		}
-	}
-
-	offset := 0
-	if offsetStr := query.Get("offset"); offsetStr != "" {
-		if parsedOffset, err := strconv.Atoi(offsetStr); err == nil && parsedOffset >= 0 {
-			offset = parsedOffset
-		}
-	}
-
-	search := query.Get("search")
-
-	executions, total, err := wa.store.ListAllExecutions(limit, offset, search, true)
-	if err != nil {
-		http.Error(w, err.Error(), http.StatusInternalServerError)
-		return
-	}
-
-	response := map[string]interface{}{
-		"executions": executions,
-		"total":      total,
-		"limit":      limit,
-		"offset":     offset,
-	}
-
-	w.Header().Set("Content-Type", "application/json")
-	json.NewEncoder(w).Encode(response)
-}
-
-func (wa *WebApp) handleExecutionDetail(w http.ResponseWriter, r *http.Request) {
-	if wa.store == nil {
-		http.Error(w, "Database not available", http.StatusServiceUnavailable)
-		return
-	}
-
-	// Extract ID from path
-	path := strings.TrimPrefix(r.URL.Path, "/api/executions/")
-
-	// Check if this is an export-notion request
-	if strings.HasSuffix(path, "/export-notion") {
-		wa.handleExecutionNotionExport(w, r)
-		return
-	}
-
-	id, err := strconv.ParseInt(path, 10, 64)
-	if err != nil {
-		http.Error(w, "Invalid execution ID", http.StatusBadRequest)
-		return
-	}
-
-	detail, err := wa.store.GetExecutionDetail(id)
-	if err != nil {
-		http.Error(w, err.Error(), http.StatusInternalServerError)
-		return
-	}
-	if detail == nil {
-		http.Error(w, "Execution not found", http.StatusNotFound)
-		return
-	}
-
-	w.Header().Set("Content-Type", "application/json")
-	json.NewEncoder(w).Encode(detail)
-}
-
-func (wa *WebApp) handleSQLDetail(w http.ResponseWriter, r *http.Request) {
-	if wa.store == nil {
-		http.Error(w, "Database not available", http.StatusServiceUnavailable)
-		return
-	}
-
-	// Extract query hash from path
-	path := strings.TrimPrefix(r.URL.Path, "/api/sql/")
-
-	// Check if this is an export-notion request
-	if strings.HasSuffix(path, "/export-notion") {
-		wa.handleSQLNotionExport(w, r)
-		return
-	}
-
-	queryHash := strings.TrimSpace(path)
-	if queryHash == "" {
-		http.Error(w, "Invalid query hash", http.StatusBadRequest)
-		return
-	}
-
-	detail, err := wa.store.GetSQLQueryDetailByHash(queryHash)
-	if err != nil {
-		http.Error(w, err.Error(), http.StatusInternalServerError)
-		return
-	}
-	if detail == nil {
-		http.Error(w, "SQL query not found", http.StatusNotFound)
-		return
-	}
-
-	w.Header().Set("Content-Type", "application/json")
-	json.NewEncoder(w).Encode(detail)
-}
-
-// handleSQLNotionExport exports SQL query details to Notion
-func (wa *WebApp) handleSQLNotionExport(w http.ResponseWriter, r *http.Request) {
-	if r.Method != http.MethodPost {
-		http.Error(w, "Method not allowed", http.StatusMethodNotAllowed)
-		return
-	}
-
-	// Extract query hash from path (remove "/export-notion" suffix)
-	path := strings.TrimPrefix(r.URL.Path, "/api/sql/")
-	queryHash := strings.TrimSuffix(path, "/export-notion")
-	queryHash = strings.TrimSpace(queryHash)
-
-	if queryHash == "" {
-		http.Error(w, "Invalid query hash", http.StatusBadRequest)
-		return
-	}
-
-	// Get SQL query details
-	detail, err := wa.store.GetSQLQueryDetailByHash(queryHash)
-	if err != nil {
-		http.Error(w, err.Error(), http.StatusInternalServerError)
-		return
-	}
-	if detail == nil {
-		http.Error(w, "SQL query not found", http.StatusNotFound)
-		return
-	}
-
-	// Get Notion API key and database ID from environment
-	notionAPIKey := os.Getenv("NOTION_API_KEY")
-	notionDatabaseID := os.Getenv("NOTION_DATABASE_ID")
-
-	if notionAPIKey == "" {
-		http.Error(w, "Notion API key not configured. Set NOTION_API_KEY environment variable.", http.StatusServiceUnavailable)
-		return
-	}
-
-	if notionDatabaseID == "" {
-		http.Error(w, "Notion database ID not configured. Set NOTION_DATABASE_ID environment variable.", http.StatusServiceUnavailable)
-		return
-	}
-
-	// Create Notion page
-	pageURL, err := createNotionPage(notionAPIKey, notionDatabaseID, detail)
-	if err != nil {
-		http.Error(w, fmt.Sprintf("Failed to create Notion page: %v", err), http.StatusInternalServerError)
-		return
-	}
-
-	w.Header().Set("Content-Type", "application/json")
-	json.NewEncoder(w).Encode(map[string]string{
-		"url":     pageURL,
-		"message": "Successfully exported to Notion",
-	})
-}
-
-// handleExecutionNotionExport exports execution details to Notion
-func (wa *WebApp) handleExecutionNotionExport(w http.ResponseWriter, r *http.Request) {
-	if r.Method != http.MethodPost {
-		http.Error(w, "Method not allowed", http.StatusMethodNotAllowed)
-		return
-	}
-
-	// Extract execution ID from path (remove "/export-notion" suffix)
-	path := strings.TrimPrefix(r.URL.Path, "/api/executions/")
-	path = strings.TrimSuffix(path, "/export-notion")
-	id, err := strconv.ParseInt(path, 10, 64)
-	if err != nil {
-		http.Error(w, "Invalid execution ID", http.StatusBadRequest)
-		return
-	}
-
-	// Get execution details
-	detail, err := wa.store.GetExecutionDetail(id)
-	if err != nil {
-		http.Error(w, err.Error(), http.StatusInternalServerError)
-		return
-	}
-	if detail == nil {
-		http.Error(w, "Execution not found", http.StatusNotFound)
-		return
-	}
-
-	// Get Notion API key and database ID from environment
-	notionAPIKey := os.Getenv("NOTION_API_KEY")
-	notionDatabaseID := os.Getenv("NOTION_DATABASE_ID")
-
-	if notionAPIKey == "" {
-		http.Error(w, "Notion API key not configured. Set NOTION_API_KEY environment variable.", http.StatusServiceUnavailable)
-		return
-	}
-
-	if notionDatabaseID == "" {
-		http.Error(w, "Notion database ID not configured. Set NOTION_DATABASE_ID environment variable.", http.StatusServiceUnavailable)
-		return
-	}
-
-	// Create Notion page
-	pageURL, err := createNotionPageForExecution(notionAPIKey, notionDatabaseID, detail)
-	if err != nil {
-		http.Error(w, fmt.Sprintf("Failed to create Notion page: %v", err), http.StatusInternalServerError)
-		return
-	}
-
-	w.Header().Set("Content-Type", "application/json")
-	json.NewEncoder(w).Encode(map[string]string{
-		"url":     pageURL,
-		"message": "Successfully exported to Notion",
-	})
-}
-
-// Helper functions to create Notion blocks using jomei/notionapi types
-
-// newTextRichText creates a RichText object with plain text content
-func newTextRichText(content string) notionapi.RichText {
-	return notionapi.RichText{
-		Type:      notionapi.ObjectTypeText,
-		PlainText: content,
-		Text: &notionapi.Text{
-			Content: content,
-		},
-	}
-}
-
-// newTextRichTextWithLink creates a RichText object with a link
-func newTextRichTextWithLink(content, url string) notionapi.RichText {
-	return notionapi.RichText{
-		Type:      notionapi.ObjectTypeText,
-		PlainText: content,
-		Text: &notionapi.Text{
-			Content: content,
-			Link: &notionapi.Link{
-				Url: url,
-			},
-		},
-	}
-}
-
-// newHeading2Block creates a heading_2 block
-func newHeading2Block(text string) notionapi.Block {
-	return &notionapi.Heading2Block{
-		BasicBlock: notionapi.BasicBlock{
-			Object: notionapi.ObjectTypeBlock,
-			Type:   notionapi.BlockTypeHeading2,
-		},
-		Heading2: notionapi.Heading{
-			RichText: []notionapi.RichText{newTextRichText(text)},
-		},
-	}
-}
-
-// newHeading3Block creates a heading_3 block
-func newHeading3Block(text string) notionapi.Block {
-	return &notionapi.Heading3Block{
-		BasicBlock: notionapi.BasicBlock{
-			Object: notionapi.ObjectTypeBlock,
-			Type:   notionapi.BlockTypeHeading3,
-		},
-		Heading3: notionapi.Heading{
-			RichText: []notionapi.RichText{newTextRichText(text)},
-		},
-	}
-}
-
-// newHeading4Block creates a heading_4 block as a map (since jomei/notionapi doesn't support heading_4)
-func newHeading4Block(text string) map[string]interface{} {
-	return map[string]interface{}{
-		"object": "block",
-		"type":   "heading_4",
-		"heading_4": map[string]interface{}{
-			"rich_text": []map[string]interface{}{
-				{
-					"type": "text",
-					"text": map[string]string{
-						"content": text,
-					},
-				},
-			},
-		},
-	}
-}
-
-// newBulletedListItemBlock creates a bulleted_list_item block
-func newBulletedListItemBlock(text string) notionapi.Block {
-	return &notionapi.BulletedListItemBlock{
-		BasicBlock: notionapi.BasicBlock{
-			Object: notionapi.ObjectTypeBlock,
-			Type:   notionapi.BlockTypeBulletedListItem,
-		},
-		BulletedListItem: notionapi.ListItem{
-			RichText: []notionapi.RichText{newTextRichText(text)},
-		},
-	}
-}
-
-// newParagraphBlock creates a paragraph block
-func newParagraphBlock(texts ...notionapi.RichText) notionapi.Block {
-	return &notionapi.ParagraphBlock{
-		BasicBlock: notionapi.BasicBlock{
-			Object: notionapi.ObjectTypeBlock,
-			Type:   notionapi.BlockTypeParagraph,
-		},
-		Paragraph: notionapi.Paragraph{
-			RichText: texts,
-		},
-	}
-}
-
-// newCodeBlock creates a code block
-func newCodeBlock(content, language string) notionapi.Block {
-	return &notionapi.CodeBlock{
-		BasicBlock: notionapi.BasicBlock{
-			Object: notionapi.ObjectTypeBlock,
-			Type:   notionapi.BlockTypeCode,
-		},
-		Code: notionapi.Code{
-			RichText: []notionapi.RichText{newTextRichText(content)},
-			Language: language,
-		},
-	}
-}
-
-// newDividerBlock creates a divider block
-func newDividerBlock() notionapi.Block {
-	return &notionapi.DividerBlock{
-		BasicBlock: notionapi.BasicBlock{
-			Object: notionapi.ObjectTypeBlock,
-			Type:   notionapi.BlockTypeDivider,
-		},
-		Divider: notionapi.Divider{},
-	}
-}
-
-// createNotionPage creates a new page in Notion with the SQL query details
-func createNotionPage(apiKey, databaseID string, detail *store.SQLQueryDetail) (string, error) {
-	// Format SQL query with basic formatting
-	formattedQuery := sqlutil.FormatSQLForDisplay(detail.Query)
-
-	// Get execution info
-	var requestID string
-	var executedAt string
-	if len(detail.RelatedExecutions) > 0 {
-		firstExec := detail.RelatedExecutions[0]
-		requestID = firstExec.RequestIDHeader
-		executedAt = firstExec.ExecutedAt.Format(time.RFC3339)
-	}
-
-	// Build page content
-	title := fmt.Sprintf("SQL Query: %s on %s", detail.Operation, detail.TableName)
-
-	// Create blocks for the page content using jomei/notionapi types
-	// We'll use a slice of interface{} to hold both notionapi.Block and raw blocks (for heading_4)
-	type blockOrRaw interface{}
-	var blocks []blockOrRaw
-
-	// Metadata heading
-	blocks = append(blocks, newHeading2Block("Query Information"))
-
-	// Metadata as bulleted list
-	blocks = append(blocks, newBulletedListItemBlock(fmt.Sprintf("Operation: %s", detail.Operation)))
-	blocks = append(blocks, newBulletedListItemBlock(fmt.Sprintf("Table: %s", detail.TableName)))
-	blocks = append(blocks, newBulletedListItemBlock(fmt.Sprintf("Total Executions: %d", detail.TotalExecutions)))
-	blocks = append(blocks, newBulletedListItemBlock(fmt.Sprintf("Average Duration: %.2fms", detail.AvgDuration)))
-
-	// Add request ID and execution date if available
-	if requestID != "" {
-		blocks = append(blocks, newBulletedListItemBlock(fmt.Sprintf("Request ID: %s", requestID)))
-	}
-
-	if executedAt != "" {
-		blocks = append(blocks, newBulletedListItemBlock(fmt.Sprintf("Last Executed: %s", executedAt)))
-	}
-
-	// SQL Query section
-	blocks = append(blocks, newHeading2Block("SQL Query"))
-	statement := ""
-	for _, line := range strings.Split(formattedQuery, "\n") {
-		if len(statement)+len(line) > 2000 {
-			blocks = append(blocks, newCodeBlock(statement, "sql"))
-			statement = ""
-		}
-		statement += line + "\n"
-	}
-	if statement != "" {
-		blocks = append(blocks, newCodeBlock(statement, "sql"))
-	}
-
-	// EXPLAIN Plan section (if available)
-	if detail.ExplainPlan != "" {
-		explainText := sqlutil.FormatExplainPlanForNotion(detail.ExplainPlan)
-		blocks = append(blocks, newHeading2Block("EXPLAIN Plan"))
-
-		// Add Dalibo explain link
-		daliboLink := generateDaliboExplainLink(detail.ExplainPlan, formattedQuery, title)
-		slog.Info("dalibo link", "daliboLink", daliboLink)
-		if daliboLink != "" {
-			blocks = append(blocks, newParagraphBlock(
-				newTextRichText("View in Dalibo EXPLAIN: "),
-				newTextRichTextWithLink(title, daliboLink),
-			))
-		}
-
-		statement = ""
-		for _, line := range strings.Split(explainText, "\n") {
-			if len(statement)+len(line) > 2000 {
-				blocks = append(blocks, newCodeBlock(statement, "plain text"))
-				statement = ""
-			}
-			statement += line + "\n"
-		}
-		if statement != "" {
-			blocks = append(blocks, newCodeBlock(statement, "plain text"))
-		}
-	}
-
-	// Index/Seq Scan Recommendations section (if available)
-	if detail.IndexAnalysis != nil && (len(detail.IndexAnalysis.Recommendations) > 0 || len(detail.IndexAnalysis.SequentialScans) > 0) {
-		blocks = append(blocks, newHeading2Block("Index & Scan Recommendations"))
-
-		// Add sequential scan issues
-		if len(detail.IndexAnalysis.SequentialScans) > 0 {
-			blocks = append(blocks, newHeading3Block(fmt.Sprintf("Sequential Scans (%d)", len(detail.IndexAnalysis.SequentialScans))))
-
-			for _, scan := range detail.IndexAnalysis.SequentialScans {
-				scanText := fmt.Sprintf("Table: %s | Rows: %.0f | Cost: %.2f | Occurrences: %d",
-					scan.QueriedTable, scan.EstimatedRows, scan.Cost, scan.Occurrences)
-				if scan.FilterCondition != "" {
-					scanText += fmt.Sprintf(" | Filter: %s", scan.FilterCondition)
-				}
-				blocks = append(blocks, newBulletedListItemBlock(scanText))
-			}
-		}
-
-		// Add index recommendations
-		if len(detail.IndexAnalysis.Recommendations) > 0 {
-			blocks = append(blocks, newHeading3Block(fmt.Sprintf("Index Recommendations (%d)", len(detail.IndexAnalysis.Recommendations))))
-
-			for _, rec := range detail.IndexAnalysis.Recommendations {
-				recText := fmt.Sprintf("[%s] %s on %s: %s", strings.ToUpper(rec.Priority), strings.Join(rec.Columns, ", "), rec.QueriedTable, rec.Reason)
-				blocks = append(blocks, newBulletedListItemBlock(recText))
-
-				// Add SQL command as code block
-				if rec.SQLCommand != "" {
-					blocks = append(blocks, newCodeBlock(rec.SQLCommand, "sql"))
-				}
-			}
-		}
-	}
-
-	// Convert blocks to notionapi.Block format (mix of notionapi.Block and raw blocks for heading_4)
-	children := make([]notionapi.Block, 0, len(blocks))
-	for _, block := range blocks {
-		switch b := block.(type) {
-		case notionapi.Block:
-			children = append(children, b)
-		case map[string]interface{}:
-			// For heading_4 and other unsupported blocks, we'll need to append them after page creation
-			// For now, skip unsupported blocks in initial creation
-			slog.Warn("skipping unsupported block type (heading_4)", "block", b)
-		default:
-			return "", fmt.Errorf("unknown block type: %T", block)
-		}
-	}
-
-	// Create Notion client
-	client := notionapi.NewClient(notionapi.Token(apiKey))
-
-	// Build page creation request
-	req := &notionapi.PageCreateRequest{
-		Parent: notionapi.Parent{
-			Type:       notionapi.ParentTypeDatabaseID,
-			DatabaseID: notionapi.DatabaseID(databaseID),
-		},
-		Properties: notionapi.Properties{
-			"Name": notionapi.TitleProperty{
-				Type:  notionapi.PropertyTypeTitle,
-				Title: []notionapi.RichText{newTextRichText(truncateText(title, 100))},
-			},
-		},
-		Children: children,
-	}
-
-	// Create the page
-	page, err := client.Page.Create(context.Background(), req)
-	if err != nil {
-		return "", fmt.Errorf("failed to create Notion page: %w", err)
-	}
-
-	// Append heading_4 blocks if any were skipped
-	var heading4Blocks []map[string]interface{}
-	for _, block := range blocks {
-		if m, ok := block.(map[string]interface{}); ok {
-			heading4Blocks = append(heading4Blocks, m)
-		}
-	}
-
-	if len(heading4Blocks) > 0 {
-		// Note: heading_4 blocks are not supported by jomei/notionapi
-		// They would need to be appended using Block.AppendChildren with raw JSON
-		// For now, log a warning
-		slog.Warn("heading_4 blocks are not supported by jomei/notionapi and were skipped", "count", len(heading4Blocks))
-	}
-
-	return page.URL, nil
-}
-
-func sortSQLQueries(queries []store.SQLQuery) []store.SQLQuery {
-	// first, graphqloperation
-	// then, timestamp ascending
-
-	sort.Slice(queries, func(i, j int) bool {
-		if queries[i].GraphQLOperation != queries[j].GraphQLOperation {
-			return queries[i].GraphQLOperation < queries[j].GraphQLOperation
-		}
-
-		if queries[i].LogFields != "" && queries[j].LogFields != "" {
-			logFieldsI := make(map[string]string)
-			if err := json.Unmarshal([]byte(queries[i].LogFields), &logFieldsI); err == nil {
-				logFieldsJ := make(map[string]string)
-				if err := json.Unmarshal([]byte(queries[j].LogFields), &logFieldsJ); err == nil {
-					if logFieldsI["experiment_id"] == logFieldsJ["experiment_id"] {
-						if logFieldsI["experimental_type"] == "experimental" {
-							return true
-						}
-						return false
-					}
-				}
-			}
-		}
-		return queries[i].CreatedAt.Before(queries[j].CreatedAt)
-	})
-	return queries
-}
-
-// createNotionPageForExecution creates a new page in Notion with execution details and SQL queries
-func createNotionPageForExecution(apiKey, databaseID string, detail *store.ExecutionDetail) (string, error) {
-	// Build page title
-	title := detail.Execution.Name
-	if title == "" {
-		title = detail.Execution.RequestIDHeader
-	}
-	if title == "" {
-		title = "Execution Details"
-	}
-
-	// Create blocks for the page content using jomei/notionapi types
-	type blockOrRaw interface{}
-	var blocks []blockOrRaw
-
-	// Execution Information heading
-	blocks = append(blocks, newHeading2Block("Execution Information"))
-
-	// Metadata as bulleted list
-	blocks = append(blocks, newBulletedListItemBlock(fmt.Sprintf("Request ID: %s", detail.Execution.RequestIDHeader)))
-	blocks = append(blocks, newBulletedListItemBlock(fmt.Sprintf("Status Code: %d", detail.Execution.StatusCode)))
-	blocks = append(blocks, newBulletedListItemBlock(fmt.Sprintf("Duration: %dms", detail.Execution.DurationMS)))
-	blocks = append(blocks, newBulletedListItemBlock(fmt.Sprintf("Executed At: %s", detail.Execution.ExecutedAt.Format(time.RFC3339))))
-
-	// Add SQL Queries section if available
-	if len(detail.SQLQueries) > 0 {
-		blocks = append(blocks, newHeading2Block(fmt.Sprintf("SQL Queries (%d)", len(detail.SQLQueries))))
-
-		// Add each SQL query
-		for idx, q := range sortSQLQueries(detail.SQLQueries) {
-			// Query header
-			queryTitle := fmt.Sprintf("Query %d: %s on %s", idx+1, q.GraphQLOperation, q.QueriedTable)
-			blocks = append(blocks, newHeading3Block(queryTitle))
-
-			// Get the query to display (interpolated if variables exist)
-			displayQuery := q.Query
-			if q.Variables != "" {
-				displayQuery = sqlutil.InterpolateSQLQuery(q.Query, q.Variables)
-			}
-			formattedQuery := sqlutil.FormatSQLForDisplay(displayQuery)
-
-			// Add SQL query as code block
-			statement := ""
-			for _, line := range strings.Split(formattedQuery, "\n") {
-				if len(statement)+len(line) > 2000 {
-					blocks = append(blocks, newCodeBlock(statement, "sql"))
-					statement = ""
-				}
-				statement += line + "\n"
-			}
-			if statement != "" {
-				blocks = append(blocks, newCodeBlock(statement, "sql"))
-			}
-
-			// Add query metadata
-			blocks = append(blocks, newBulletedListItemBlock(fmt.Sprintf("Duration: %.2fms", q.DurationMS)))
-			blocks = append(blocks, newBulletedListItemBlock(fmt.Sprintf("Rows: %d", q.Rows)))
-
-			logFields := make(map[string]string)
-			if err := json.Unmarshal([]byte(q.LogFields), &logFields); err == nil {
-				for key, value := range logFields {
-					blocks = append(blocks, newBulletedListItemBlock(fmt.Sprintf("%s: %s", key, value)))
-				}
-			}
-
-			// Add EXPLAIN plan if available
-			if q.ExplainPlan != "" {
-				daliboLink := generateDaliboExplainLink(q.ExplainPlan, formattedQuery, title)
-				slog.Info("dalibo link", "daliboLink", daliboLink)
-				if daliboLink != "" {
-					blocks = append(blocks, newParagraphBlock(
-						newTextRichText("View in Dalibo EXPLAIN: "),
-						newTextRichTextWithLink(title, daliboLink),
-					))
-				}
-
-				explainText := sqlutil.FormatExplainPlanForNotion(q.ExplainPlan)
-				blocks = append(blocks, newHeading4Block("EXPLAIN Plan"))
-
-				// Add EXPLAIN plan as code block
-				statement = ""
-				for _, line := range strings.Split(explainText, "\n") {
-					if len(statement)+len(line) > 2000 {
-						blocks = append(blocks, newCodeBlock(statement, "json"))
-						statement = ""
-					}
-					statement += line + "\n"
-				}
-				if statement != "" {
-					blocks = append(blocks, newCodeBlock(statement, "json"))
-				}
-			}
-
-			// Add separator between queries
-			if idx < len(detail.SQLQueries)-1 {
-				blocks = append(blocks, newDividerBlock())
-			}
-		}
-	}
-
-	// Convert blocks to notionapi.Block format (mix of notionapi.Block and raw blocks for heading_4)
-	children := make([]notionapi.Block, 0, len(blocks))
-	var heading4Blocks []map[string]interface{}
-	for _, block := range blocks {
-		switch b := block.(type) {
-		case notionapi.Block:
-			children = append(children, b)
-		case map[string]interface{}:
-			// Collect heading_4 blocks to append later
-			heading4Blocks = append(heading4Blocks, b)
-		default:
-			return "", fmt.Errorf("unknown block type: %T", block)
-		}
-	}
-
-	// Create Notion client
-	client := notionapi.NewClient(notionapi.Token(apiKey))
-
-	// Build page creation request
-	req := &notionapi.PageCreateRequest{
-		Parent: notionapi.Parent{
-			Type:       notionapi.ParentTypeDatabaseID,
-			DatabaseID: notionapi.DatabaseID(databaseID),
-		},
-		Properties: notionapi.Properties{
-			"Name": notionapi.TitleProperty{
-				Type:  notionapi.PropertyTypeTitle,
-				Title: []notionapi.RichText{newTextRichText(truncateText(title, 100))},
-			},
-		},
-		Children: children,
-	}
-
-	// Create the page
-	page, err := client.Page.Create(context.Background(), req)
-	if err != nil {
-		return "", fmt.Errorf("failed to create Notion page: %w", err)
-	}
-
-	// Append heading_4 blocks if any were collected
-	if len(heading4Blocks) > 0 {
-		// Note: heading_4 blocks would need to be appended using Block.AppendChildren
-		// For now, we'll log a warning since jomei/notionapi doesn't support heading_4
-		slog.Warn("heading_4 blocks are not supported by jomei/notionapi and were skipped", "count", len(heading4Blocks))
-	}
-
-	return page.URL, nil
-}
-
-// truncateText truncates text to maxLen characters, adding ellipsis if truncated
-func truncateText(text string, maxLen int) string {
-	if len(text) <= maxLen {
-		return text
-	}
-	return text[:maxLen-3] + "..."
-}
-
-// generateDaliboExplainLink generates a shareable link to Dalibo's EXPLAIN tool
-// by posting the plan data to their API
-func generateDaliboExplainLink(explainPlan, query, title string) string {
-	if explainPlan == "" {
-		return ""
-	}
-
-	// Dalibo's explain tool accepts plan data via POST form
-	// We'll create a form and POST it to get a shareable link
-	// However, since we can't easily get the redirect URL from a POST,
-	// we'll create a link that opens the explain tool with instructions
-
-	// Try to POST to Dalibo's API to create a shareable link
-	formData := url.Values{}
-	formData.Set("title", truncateText(title, 200))
-	formData.Set("plan", explainPlan)
-	formData.Set("query", truncateText(query, 5000)) // Limit query size
-
-	// Create HTTP request
-	req, err := http.NewRequest("POST", "https://explain.dalibo.com/new", strings.NewReader(formData.Encode()))
-	if err != nil {
-		slog.Error("failed to create request", "error", err)
-		// If request creation fails, return base URL
-		return "https://explain.dalibo.com/new"
-	}
-
-	req.Header.Set("Content-Type", "application/x-www-form-urlencoded")
-
-	redirectURL := ""
-	// Make request with timeout
-	client := &http.Client{
-		Timeout: 10 * time.Second,
-		CheckRedirect: func(req *http.Request, via []*http.Request) error {
-			slog.Info("redirect", "redirect", req.URL.String())
-			redirectURL = req.URL.String()
-
-			// Follow redirects
-			return nil
-		},
-	}
-
-	resp, err := client.Do(req)
-	if err != nil {
-		// If request fails, return base URL
-		slog.Error("failed to make request", "error", err)
-		return "https://explain.dalibo.com/new"
-	}
-	defer resp.Body.Close()
-
-	if redirectURL != "" {
-		return redirectURL
-	}
-
-	if resp.StatusCode >= 300 && resp.StatusCode < 400 {
-		location := resp.Header.Get("Location")
-		if location != "" {
-			return location
-		}
-	}
-
-	slog.Info("response", "response", resp)
-	slog.Info("redirectURL", "redirectURL", redirectURL)
-
-	// Read response body to check for a link
-	body, err := io.ReadAll(resp.Body)
-	slog.Info("body", "body", string(body))
-	if err == nil {
-		// Try to extract URL from response
-		// Dalibo might return a JSON response with a URL
-		var result map[string]interface{}
-		if err := json.Unmarshal(body, &result); err == nil {
-			slog.Info("result", "result", result)
-			if urlStr, ok := result["url"].(string); ok {
-				return urlStr
-			}
-		}
-		// Try to find URL in HTML response
-		urlPattern := regexp.MustCompile(`https://explain\.dalibo\.com/plan/[a-zA-Z0-9]+`)
-		matches := urlPattern.FindString(string(body))
-		slog.Info("matches", "matches", matches)
-		if matches != "" {
-			return matches
-		}
-	}
-
-	// Fallback: return base URL
-	return "https://explain.dalibo.com/new"
-}
-
-// ============================================================================
-// HTTP Handlers - Server & Database Configuration
-// ============================================================================
-
-func (wa *WebApp) handleServers(w http.ResponseWriter, r *http.Request) {
-	if wa.store == nil {
-		http.Error(w, "Database not available", http.StatusServiceUnavailable)
-		return
-	}
-
-	switch r.Method {
-	case http.MethodGet:
-		servers, err := wa.store.ListServers()
-		if err != nil {
-			http.Error(w, err.Error(), http.StatusInternalServerError)
-			return
-		}
-		w.Header().Set("Content-Type", "application/json")
-		json.NewEncoder(w).Encode(servers)
-	case http.MethodPost:
-		var server store.Server
-		if err := json.NewDecoder(r.Body).Decode(&server); err != nil {
-			http.Error(w, err.Error(), http.StatusBadRequest)
-			return
-		}
-		id, err := wa.store.CreateServer(&server)
-		if err != nil {
-			http.Error(w, err.Error(), http.StatusInternalServerError)
-			return
-		}
-		w.Header().Set("Content-Type", "application/json")
-		json.NewEncoder(w).Encode(map[string]int64{"id": id})
-	default:
-		http.Error(w, "Method not allowed", http.StatusMethodNotAllowed)
-	}
-}
-
-func (wa *WebApp) handleServerDetail(w http.ResponseWriter, r *http.Request) {
-	if wa.store == nil {
-		http.Error(w, "Database not available", http.StatusServiceUnavailable)
-		return
-	}
-
-	// Extract ID from path
-	path := strings.TrimPrefix(r.URL.Path, "/api/servers/")
-	id, err := strconv.ParseInt(path, 10, 64)
-	if err != nil {
-		http.Error(w, "Invalid server ID", http.StatusBadRequest)
-		return
-	}
-
-	switch r.Method {
-	case http.MethodGet:
-		server, err := wa.store.GetServer(id)
-		if err != nil {
-			http.Error(w, err.Error(), http.StatusInternalServerError)
-			return
-		}
-		if server == nil {
-			http.Error(w, "Server not found", http.StatusNotFound)
-			return
-		}
-		w.Header().Set("Content-Type", "application/json")
-		json.NewEncoder(w).Encode(server)
-	case http.MethodPut:
-		var server store.Server
-		if err := json.NewDecoder(r.Body).Decode(&server); err != nil {
-			http.Error(w, err.Error(), http.StatusBadRequest)
-			return
-		}
-		server.ID = uint(id)
-		if err := wa.store.UpdateServer(&server); err != nil {
-			http.Error(w, err.Error(), http.StatusInternalServerError)
-			return
-		}
-		w.WriteHeader(http.StatusNoContent)
-	case http.MethodDelete:
-		if err := wa.store.DeleteServer(id); err != nil {
-			http.Error(w, err.Error(), http.StatusInternalServerError)
-			return
-		}
-		w.WriteHeader(http.StatusNoContent)
-	default:
-		http.Error(w, "Method not allowed", http.StatusMethodNotAllowed)
-	}
-}
-
-func (wa *WebApp) handleDatabaseURLs(w http.ResponseWriter, r *http.Request) {
-	if wa.store == nil {
-		http.Error(w, "Database not available", http.StatusServiceUnavailable)
-		return
-	}
-
-	switch r.Method {
-	case http.MethodGet:
-		wa.listDatabaseURLs(w, r)
-	case http.MethodPost:
-		wa.createDatabaseURL(w, r)
-	default:
-		http.Error(w, "Method not allowed", http.StatusMethodNotAllowed)
-	}
-}
-
-func (wa *WebApp) listDatabaseURLs(w http.ResponseWriter, r *http.Request) {
-	dbURLs, err := wa.store.ListDatabaseURLs()
-	if err != nil {
-		http.Error(w, err.Error(), http.StatusInternalServerError)
-		return
-	}
-
-	w.Header().Set("Content-Type", "application/json")
-	json.NewEncoder(w).Encode(dbURLs)
-}
-
-func (wa *WebApp) createDatabaseURL(w http.ResponseWriter, r *http.Request) {
-	var dbURL store.DatabaseURL
-	if err := json.NewDecoder(r.Body).Decode(&dbURL); err != nil {
-		http.Error(w, err.Error(), http.StatusBadRequest)
-		return
-	}
-
-	id, err := wa.store.CreateDatabaseURL(&dbURL)
-	if err != nil {
-		http.Error(w, err.Error(), http.StatusInternalServerError)
-		return
-	}
-
-	w.Header().Set("Content-Type", "application/json")
-	json.NewEncoder(w).Encode(map[string]int64{"id": id})
-}
-
-func (wa *WebApp) handleDatabaseURLDetail(w http.ResponseWriter, r *http.Request) {
-	if wa.store == nil {
-		http.Error(w, "Database not available", http.StatusServiceUnavailable)
-		return
-	}
-
-	// Extract ID from path
-	path := strings.TrimPrefix(r.URL.Path, "/api/database-urls/")
-	id, err := strconv.ParseInt(path, 10, 64)
-	if err != nil {
-		http.Error(w, "Invalid database URL ID", http.StatusBadRequest)
-		return
-	}
-
-	switch r.Method {
-	case http.MethodGet:
-		dbURL, err := wa.store.GetDatabaseURL(id)
-		if err != nil {
-			http.Error(w, err.Error(), http.StatusInternalServerError)
-			return
-		}
-		if dbURL == nil {
-			http.Error(w, "Database URL not found", http.StatusNotFound)
-			return
-		}
-		w.Header().Set("Content-Type", "application/json")
-		json.NewEncoder(w).Encode(dbURL)
-	case http.MethodPut:
-		var dbURL store.DatabaseURL
-		if err := json.NewDecoder(r.Body).Decode(&dbURL); err != nil {
-			http.Error(w, err.Error(), http.StatusBadRequest)
-			return
-		}
-		dbURL.ID = uint(id)
-		if err := wa.store.UpdateDatabaseURL(&dbURL); err != nil {
-			http.Error(w, err.Error(), http.StatusInternalServerError)
-			return
-		}
-		w.WriteHeader(http.StatusNoContent)
-	case http.MethodDelete:
-		if err := wa.store.DeleteDatabaseURL(id); err != nil {
-			http.Error(w, err.Error(), http.StatusInternalServerError)
-			return
-		}
-		w.WriteHeader(http.StatusNoContent)
-	default:
-		http.Error(w, "Method not allowed", http.StatusMethodNotAllowed)
-	}
-}
-
-func (wa *WebApp) executeRequestWithOverrides(requestID int64, serverIDOverride *uint, urlOverride, bearerTokenOverride, devIDOverride, experimentalModeOverride, requestDataOverride string) int64 {
-	req, err := wa.store.GetRequest(requestID)
-	if err != nil {
-		slog.Error("failed to get request", "request_id", requestID, "error", err)
-		return 0
-	}
-	if req == nil {
-		slog.Warn("request not found", "request_id", requestID)
-		return 0
-	}
-
-	// Generate request ID
-	requestIDHeader := httputil.GenerateRequestID()
-
-	// Get server info for execution
-	var url, bearerToken, devID, experimentalMode, connectionString string
-	var serverIDForExec *uint
-
-	// Use override server if provided, otherwise use sample query's server
-	if serverIDOverride != nil {
-		server, err := wa.store.GetServer(int64(*serverIDOverride))
-		if err != nil {
-			slog.Error("failed to get override server", "server_id", *serverIDOverride, "error", err)
-			return 0
-		}
-		if server != nil {
-			url = server.URL
-			bearerToken = server.BearerToken
-			devID = server.DevID
-			experimentalMode = server.ExperimentalMode
-			serverIDForExec = serverIDOverride
-
-			if server.DefaultDatabase != nil {
-				connectionString = server.DefaultDatabase.ConnectionString
-			}
-		}
-	} else if req.Server != nil {
-		url = req.Server.URL
-		bearerToken = req.Server.BearerToken
-		devID = req.Server.DevID
-		experimentalMode = req.Server.ExperimentalMode
-		serverIDForExec = &req.Server.ID
-
-		if req.Server.DefaultDatabase != nil {
-			connectionString = req.Server.DefaultDatabase.ConnectionString
-		}
-	}
-
-	// Apply overrides
-	if urlOverride != "" {
-		url = urlOverride
-	}
-	if bearerTokenOverride != "" {
-		bearerToken = bearerTokenOverride
-	}
-	if devIDOverride != "" {
-		devID = devIDOverride
-	}
-	if experimentalModeOverride != "" {
-		experimentalMode = experimentalModeOverride
-	}
-
-	// Determine request data to use
-	requestData := req.RequestData
-	if requestDataOverride != "" {
-		requestData = requestDataOverride
-	}
-
-	// Convert requestID to pointer for SampleID
-	sampleID := uint(requestID)
-
-	// Create execution record immediately with pending status
-	execution := &store.ExecutedRequest{
-		SampleID:            &sampleID,
-		ServerID:            serverIDForExec,
-		RequestIDHeader:     requestIDHeader,
-		RequestBody:         requestData,
-		ExecutedAt:          time.Now(),
-		StatusCode:          0, // 0 indicates pending
-		BearerTokenOverride: bearerTokenOverride,
-		DevIDOverride:       devIDOverride,
-	}
-
-	// Save execution immediately
-	execID, err := wa.store.CreateExecution(execution)
-	if err != nil {
-		slog.Error("failed to save execution", "error", err)
-		return 0
-	}
-
-	// Execute HTTP request in background
-	go func() {
-		startTime := time.Now()
-		statusCode, responseBody, responseHeaders, err := httputil.MakeHTTPRequest(url, []byte(requestData), requestIDHeader, bearerToken, devID, experimentalMode)
-		execution.DurationMS = time.Since(startTime).Milliseconds()
-		execution.StatusCode = statusCode
-		execution.ResponseBody = responseBody
-		execution.ResponseHeaders = responseHeaders
-
-		if err != nil {
-			execution.Error = err.Error()
-		}
-
-		// Check for GraphQL errors in response body (even with 200 status)
-		if execution.Error == "" && statusCode == 200 && responseBody != "" {
-			var responseData interface{}
-			if err := json.Unmarshal([]byte(responseBody), &responseData); err == nil {
-				if hasErrors, message, key := httputil.ContainsErrorsKey(responseData, ""); hasErrors {
-					slog.Warn("GraphQL errors in response", "message", message, "key", key)
-					execution.Error = fmt.Sprintf("GraphQL errors in response: %s at %s", message, key)
-				}
-			}
-		}
-
-		// Update execution with results
-		execution.ID = uint(execID)
-		if err := wa.store.UpdateExecution(execution); err != nil {
-			slog.Error("failed to update execution", "error", err)
-			return
-		}
-
-		slog.Info("request executed", "request_id", requestID, "header_id", requestIDHeader, "status", statusCode, "duration_ms", execution.DurationMS)
-
-		// Collect logs
-		collectedLogs := httputil.CollectLogsForRequest(requestIDHeader, wa.logStore, 10*time.Second)
-
-		// Save logs
-		if len(collectedLogs) > 0 {
-			if err := wa.store.SaveExecutionLogs(execID, collectedLogs); err != nil {
-				slog.Error("failed to save logs", "error", err)
-			}
-		}
-
-		// Extract and save SQL queries
-		sqlQueries := sqlutil.ExtractSQLQueries(collectedLogs)
-		if len(sqlQueries) > 0 {
-			if err := wa.store.SaveSQLQueries(execID, sqlQueries); err != nil {
-				slog.Error("failed to save SQL queries", "error", err)
-			}
-
-			// Auto-execute EXPLAIN for queries taking longer than 2ms
-			for i, q := range sqlQueries {
-				if q.DurationMS > 2.0 {
-					// Parse db.vars to extract parameters
-					variables := make(map[string]string)
-					if q.Variables != "" {
-						var varsArray []interface{}
-						if err := json.Unmarshal([]byte(q.Variables), &varsArray); err == nil {
-							// Convert array values to map with 1-based indices
-							for idx, val := range varsArray {
-								variables[fmt.Sprintf("%d", idx+1)] = fmt.Sprintf("%v", val)
-							}
-						} else {
-							slog.Warn("failed to parse db.vars", "query_index", i, "error", err)
-						}
-					}
-
-					// Execute EXPLAIN
-					req := sqlexplain.Request{
-						Query:            q.Query,
-						Variables:        variables,
-						ConnectionString: connectionString,
-					}
-					resp := sqlexplain.Explain(req)
-
-					if resp.Error != "" {
-						slog.Warn("auto-EXPLAIN failed", "query_index", i, "error", resp.Error)
-						continue
-					}
-
-					// Save the EXPLAIN plan to database
-					planJSON, _ := json.Marshal(resp.QueryPlan)
-					if err := wa.store.UpdateQueryExplainPlan(execID, q.QueryHash, string(planJSON)); err != nil {
-						slog.Error("failed to save EXPLAIN plan", "query_index", i, "error", err)
-					}
-				}
-			}
-		}
-	}()
-
-	return execID
-}
-
-func loggingMiddleware(next http.HandlerFunc) http.HandlerFunc {
-	return func(w http.ResponseWriter, r *http.Request) {
-		startTime := time.Now()
-
-		next(w, r)
-
-		slog.Info(fmt.Sprintf("%s %s", r.Method, r.URL.Path),
-			"method", r.Method,
-			"path", r.URL.Path,
-			"remote", r.RemoteAddr,
-			"duration_ms", time.Since(startTime).Milliseconds(),
-		)
-	}
-}
-
-// ============================================================================
-// HTTP Handlers - Container Retention Settings
-// ============================================================================
-
-func (wa *WebApp) handleRetention(w http.ResponseWriter, r *http.Request) {
-	if wa.store == nil {
-		http.Error(w, "Database not available", http.StatusServiceUnavailable)
-		return
-	}
-
-	switch r.Method {
-	case http.MethodGet:
-		retentions, err := wa.store.ListContainerRetentions()
-		if err != nil {
-			http.Error(w, err.Error(), http.StatusInternalServerError)
-			return
-		}
-		w.Header().Set("Content-Type", "application/json")
-		json.NewEncoder(w).Encode(retentions)
-	case http.MethodPost:
-		var retention store.ContainerRetention
-		if err := json.NewDecoder(r.Body).Decode(&retention); err != nil {
-			http.Error(w, err.Error(), http.StatusBadRequest)
-			return
-		}
-		if err := wa.store.SaveContainerRetention(&retention); err != nil {
-			http.Error(w, err.Error(), http.StatusInternalServerError)
-			return
-		}
-
-		for _, container := range wa.containers {
-			if container.Name == retention.ContainerName {
-				containerID := container.ID
-				slog.Info("setting container retention", "containerID", containerID, "retention", retention)
-				wa.logStore.SetContainerRetention(containerID, logstore.ContainerRetentionPolicy{
-					Type:  retention.RetentionType,
-					Value: retention.RetentionValue,
-				})
-			}
-		}
-		w.Header().Set("Content-Type", "application/json")
-		json.NewEncoder(w).Encode(retention)
-	default:
-		http.Error(w, "Method not allowed", http.StatusMethodNotAllowed)
-	}
-}
-
-// shutdown safely cancels context and closes channels, ensuring it only happens once
-func (wa *WebApp) shutdown() {
-	wa.shutdownOnce.Do(func() {
-		slog.Info("cancelling context to stop goroutines")
-		wa.cancel()
-
-		// Give goroutines time to see context cancellation and exit
-		// This prevents them from trying to send on a closed channel
-		time.Sleep(300 * time.Millisecond)
-
-		// Close logChan to signal that no more logs will be processed
-		// sync.Once ensures this only happens once
-		close(wa.logChan)
-	})
-}
-
-func (wa *WebApp) handleRetentionDetail(w http.ResponseWriter, r *http.Request) {
-	if wa.store == nil {
-		http.Error(w, "Database not available", http.StatusServiceUnavailable)
-		return
-	}
-
-	// Extract container name from path
-	containerName := strings.TrimPrefix(r.URL.Path, "/api/retention/")
-	if containerName == "" {
-		http.Error(w, "Container name required", http.StatusBadRequest)
-		return
-	}
-
-	switch r.Method {
-	case http.MethodGet:
-		retention, err := wa.store.GetContainerRetention(containerName)
-		if err != nil {
-			http.Error(w, err.Error(), http.StatusInternalServerError)
-			return
-		}
-		if retention == nil {
-			http.Error(w, "Retention settings not found", http.StatusNotFound)
-			return
-		}
-		w.Header().Set("Content-Type", "application/json")
-		json.NewEncoder(w).Encode(retention)
-	case http.MethodDelete:
-		if err := wa.store.DeleteContainerRetention(containerName); err != nil {
-			http.Error(w, err.Error(), http.StatusInternalServerError)
-			return
-		}
-		w.WriteHeader(http.StatusNoContent)
-	default:
-		http.Error(w, "Method not allowed", http.StatusMethodNotAllowed)
-	}
-}
-
-func (wa *WebApp) Run(addr string) error {
-	if err := wa.loadContainers(); err != nil {
-		return err
-	}
-
-	// Try to initialize database connection for EXPLAIN queries
-	if err := sqlexplain.Init(); err != nil {
-		slog.Warn("DATABASE_URL not set, database connection not available (EXPLAIN feature disabled)", "error", err)
-	} else {
-		slog.Info("database connection established for EXPLAIN queries")
-	}
-
-	slog.Info("starting background goroutines")
-	go wa.processLogs()
-	go wa.monitorContainers()
-
-	if err := wa.loadContainerRetentions(); err != nil {
-		slog.Error("failed to load container retentions", "error", err)
-	} else {
-		slog.Info("loaded container retentions")
-	}
-
-	http.HandleFunc("/api/containers", loggingMiddleware(wa.handleContainers))
-	http.HandleFunc("/api/logs", loggingMiddleware(wa.handleLogs))
-	http.HandleFunc("/api/ws", loggingMiddleware(wa.handleWebSocket))
-	http.HandleFunc("/api/explain", loggingMiddleware(wa.handleExplain))
-	http.HandleFunc("/api/save-trace", loggingMiddleware(wa.handleSaveTrace))
-	http.HandleFunc("/api/execute", loggingMiddleware(wa.handleExecute))
-	http.HandleFunc("/api/debug", loggingMiddleware(wa.handleDebug))
-
-	// Request management endpoints
-	http.HandleFunc("/api/servers", loggingMiddleware(wa.handleServers))
-	http.HandleFunc("/api/servers/", loggingMiddleware(wa.handleServerDetail))
-	http.HandleFunc("/api/database-urls", loggingMiddleware(wa.handleDatabaseURLs))
-	http.HandleFunc("/api/database-urls/", loggingMiddleware(wa.handleDatabaseURLDetail))
-	http.HandleFunc("/api/requests", loggingMiddleware(wa.handleRequests))
-	http.HandleFunc("/api/requests/", loggingMiddleware(func(w http.ResponseWriter, r *http.Request) {
-		if strings.HasSuffix(r.URL.Path, "/execute") {
-			wa.handleExecuteRequest(w, r)
-		} else {
-			wa.handleRequestDetail(w, r)
-		}
-	}))
-	http.HandleFunc("/api/executions", loggingMiddleware(wa.handleExecutions))
-	http.HandleFunc("/api/all-executions", loggingMiddleware(wa.handleAllExecutions))
-	http.HandleFunc("/api/executions/", loggingMiddleware(wa.handleExecutionDetail))
-	http.HandleFunc("/api/sql/", loggingMiddleware(wa.handleSQLDetail))
-	http.HandleFunc("/api/retention", loggingMiddleware(wa.handleRetention))
-	http.HandleFunc("/api/retention/", loggingMiddleware(wa.handleRetentionDetail))
-
-	// Serve static assets from Vite build output
-	// In production, serve from dist folder built by Vite
-	// In development, the Vite dev server will handle this
-	distDir := "./web/dist"
-	if _, err := os.Stat(distDir); os.IsNotExist(err) {
-		slog.Warn("dist directory not found. Run 'npm run build' in web directory.")
-		distDir = "./web"
-	}
-
-	// Serve static files with correct MIME types
-	serveFiles := func(prefix, dir string) {
-		fs := http.FileServer(http.Dir(dir))
-		http.Handle(prefix, http.StripPrefix(prefix, http.HandlerFunc(func(w http.ResponseWriter, r *http.Request) {
-			// Let http.FileServer handle MIME type detection
-			fs.ServeHTTP(w, r)
-		})))
-	}
-
-	serveFiles("/static/", distDir+"/static")
-	serveFiles("/assets/", distDir+"/assets")
-	serveFiles("/js/", distDir+"/js")
-	serveFiles("/css/", distDir+"/css")
-	serveFiles("/lib/", distDir+"/lib")
->>>>>>> bd0ce5cc
 
 	// Serve SPA for all non-API and non-static routes
 	r.PathPrefix("/").HandlerFunc(func(w http.ResponseWriter, r *http.Request) {
